'''
(*)~---------------------------------------------------------------------------
Pupil - eye tracking platform
Copyright (C) 2012-2017  Pupil Labs

Distributed under the terms of the GNU
Lesser General Public License (LGPL v3.0).
See COPYING and COPYING.LESSER for license details.
---------------------------------------------------------------------------~(*)
'''

import os
import platform


class Global_Container(object):
    pass


class Is_Alive_Manager(object):
    '''
    A context manager to wrap the is_alive flag.
    Is alive will stay true as long is the eye process is running.
    '''

    def __init__(self, is_alive, ipc_socket, eye_id):
        self.is_alive = is_alive
        self.ipc_socket = ipc_socket
        self.eye_id = eye_id

    def __enter__(self):
        self.is_alive.value = True
        self.ipc_socket.notify({'subject': 'eye_process.started',
                                'eye_id': self.eye_id})

    def __exit__(self, type, value, traceback):
        if type is not None:
            pass  # Exception occurred
        self.is_alive.value = False
        self.ipc_socket.notify({'subject': 'eye_process.stopped',
                                'eye_id': self.eye_id})


def eye(timebase, is_alive_flag, ipc_pub_url, ipc_sub_url, ipc_push_url,
        user_dir, version, eye_id, overwrite_cap_settings=None):
    """reads eye video and detects the pupil.

    Creates a window, gl context.
    Grabs images from a capture.
    Streams Pupil coordinates.

    Reacts to notifications:
       ``set_detection_mapping_mode``: Sets detection method
       ``eye_process.should_stop``: Stops the eye process
       ``recording.started``: Starts recording eye video
       ``recording.stopped``: Stops recording eye video
       ``frame_publishing.started``: Starts frame publishing
       ``frame_publishing.stopped``: Stops frame publishing

    Emits notifications:
        ``eye_process.started``: Eye process started
        ``eye_process.stopped``: Eye process stopped

    Emits data:
        ``pupil.<eye id>``: Pupil data for eye with id ``<eye id>``
        ``frame.eye.<eye id>``: Eye frames with id ``<eye id>``
    """

    # We deferr the imports becasue of multiprocessing.
    # Otherwise the world process each process also loads the other imports.
    import zmq
    import zmq_tools
    zmq_ctx = zmq.Context()
    ipc_socket = zmq_tools.Msg_Dispatcher(zmq_ctx, ipc_push_url)
    pupil_socket = zmq_tools.Msg_Streamer(zmq_ctx, ipc_pub_url)
    notify_sub = zmq_tools.Msg_Receiver(zmq_ctx, ipc_sub_url, topics=("notify",))

    with Is_Alive_Manager(is_alive_flag, ipc_socket, eye_id):

        # logging setup
        import logging
        logging.getLogger("OpenGL").setLevel(logging.ERROR)
        logger = logging.getLogger()
        logger.handlers = []
        logger.addHandler(zmq_tools.ZMQ_handler(zmq_ctx, ipc_push_url))
        # create logger for the context of this function
        logger = logging.getLogger(__name__)

        # general imports
        import numpy as np
        import cv2

        # display
        import glfw
        from pyglui import ui, graph, cygl
        from pyglui.cygl.utils import draw_points, RGBA, draw_polyline
        from pyglui.cygl.utils import Named_Texture
        from gl_utils import basic_gl_setup, adjust_gl_view, clear_gl_screen
        from gl_utils import make_coord_system_pixel_based
        from gl_utils import make_coord_system_norm_based
        from gl_utils import is_window_visible
        from ui_roi import UIRoi
        # monitoring
        import psutil

        # helpers/utils
        from uvc import get_time_monotonic, StreamError
        from file_methods import Persistent_Dict
        from version_utils import VersionFormat
<<<<<<< HEAD
        from methods import normalize, denormalize, Roi, timer
        from av_writer import JPEG_Writer,AV_Writer

        from video_capture import source_classes, manager_classes,Base_Source
=======
        from methods import normalize, denormalize, timer
        from av_writer import JPEG_Writer, AV_Writer
        from video_capture import InitialisationError, Fake_Source
        from video_capture import EndofVideoFileError, source_classes
        from video_capture import manager_classes
        source_by_name = {src.class_name(): src for src in source_classes}
>>>>>>> f81dc5c0

        # Pupil detectors
        from pupil_detectors import Detector_2D, Detector_3D
        pupil_detectors = {Detector_2D.__name__: Detector_2D,
                           Detector_3D.__name__: Detector_3D}

        # UI Platform tweaks
        if platform.system() == 'Linux':
            scroll_factor = 10.0
            window_position_default = (600, 300 * eye_id)
        elif platform.system() == 'Windows':
<<<<<<< HEAD
            scroll_factor = 10.0
            window_position_default = (600,31+300*eye_id)
=======
            scroll_factor = 1.0
            window_position_default = (600, 31 + 300 * eye_id)
>>>>>>> f81dc5c0
        else:
            scroll_factor = 1.0
            window_position_default = (600, 300 * eye_id)

        # g_pool holds variables for this process
        g_pool = Global_Container()

        # make some constants avaiable
        g_pool.user_dir = user_dir
        g_pool.version = version
        g_pool.app = 'capture'
        g_pool.process = 'eye%s'%eye_id
        g_pool.timebase = timebase

        g_pool.ipc_pub = ipc_socket

        def get_timestamp():
            return get_time_monotonic() - g_pool.timebase.value
        g_pool.get_timestamp = get_timestamp
        g_pool.get_now = get_time_monotonic

        # Callback functions
        def on_resize(window, w, h):
            if is_window_visible(window):
                active_window = glfw.glfwGetCurrentContext()
                glfw.glfwMakeContextCurrent(window)
                g_pool.gui.update_window(w, h)
                graph.adjust_size(w, h)
                adjust_gl_view(w, h)
                glfw.glfwMakeContextCurrent(active_window)

        def on_key(window, key, scancode, action, mods):
            g_pool.gui.update_key(key, scancode, action, mods)

        def on_char(window, char):
            g_pool.gui.update_char(char)

        def on_iconify(window, iconified):
            g_pool.iconified = iconified

        def on_button(window, button, action, mods):
            if g_pool.display_mode == 'roi':
                if action == glfw.GLFW_RELEASE and g_pool.u_r.active_edit_pt:
                    g_pool.u_r.active_edit_pt = False
                    # if the roi interacts we dont want
                    # the gui to interact as well
                    return
                elif action == glfw.GLFW_PRESS:
                    pos = glfw.glfwGetCursorPos(window)
                    pos = normalize(pos, glfw.glfwGetWindowSize(main_window))
                    if g_pool.flip:
<<<<<<< HEAD
                        pos = 1-pos[0],1-pos[1]
                    pos = denormalize(pos,g_pool.capture.frame_size) # Position in img pixels
                    if g_pool.u_r.mouse_over_edit_pt(pos,g_pool.u_r.handle_size+40,g_pool.u_r.handle_size+40):
                        return # if the roi interacts we dont what the gui to interact as well

            g_pool.gui.update_button(button,action,mods)



        def on_pos(window,x, y):
            hdpi_factor = float(glfw.glfwGetFramebufferSize(window)[0]/glfw.glfwGetWindowSize(window)[0])
            g_pool.gui.update_mouse(x*hdpi_factor,y*hdpi_factor)
=======
                        pos = 1 - pos[0], 1 - pos[1]
                    # Position in img pixels
                    pos = denormalize(pos, (frame.width, frame.height))
                    if g_pool.u_r.mouse_over_edit_pt(
                            pos, g_pool.u_r.handle_size + 40,
                            g_pool.u_r.handle_size + 40):
                        # if the roi interacts we dont want
                        # the gui to interact as well
                        return

            g_pool.gui.update_button(button, action, mods)

        def on_pos(window, x, y):
            hdpi_factor = glfw.glfwGetFramebufferSize(
                window)[0] / glfw.glfwGetWindowSize(window)[0]
            g_pool.gui.update_mouse(x * hdpi_factor, y * hdpi_factor)
>>>>>>> f81dc5c0

            if g_pool.u_r.active_edit_pt:
                pos = normalize((x, y), glfw.glfwGetWindowSize(main_window))
                if g_pool.flip:
<<<<<<< HEAD
                    pos = 1-pos[0],1-pos[1]
                pos = denormalize(pos,g_pool.capture.frame_size )
                g_pool.u_r.move_vertex(g_pool.u_r.active_pt_idx,pos)
=======
                    pos = 1 - pos[0], 1 - pos[1]
                pos = denormalize(pos, (frame.width, frame.height))
                g_pool.u_r.move_vertex(g_pool.u_r.active_pt_idx, pos)
>>>>>>> f81dc5c0

        def on_scroll(window, x, y):
            g_pool.gui.update_scroll(x, y * scroll_factor)



        # load session persistent settings
        session_settings = Persistent_Dict(os.path.join(g_pool.user_dir, 'user_settings_eye{}'.format(eye_id)))
        if session_settings.get("version", VersionFormat('0.0')) < g_pool.version:
            logger.info("Session setting are from older version of this app. I will not use those.")
            session_settings.clear()

<<<<<<< HEAD
=======
        capture_manager_settings = session_settings.get(
            'capture_manager_settings', ('UVC_Manager', {}))

        if eye_id == 0:
            cap_src = ["Pupil Cam1 ID0", "HD-6000",
                       "Integrated Camera", "HD USB Camera", "USB 2.0 Camera"]
        else:
            cap_src = ["Pupil Cam1 ID1", "HD-6000", "Integrated Camera"]

        # Initialize capture
        default_settings = {
            'source_class_name': 'UVC_Source',
            'preferred_names': cap_src,
            'frame_size': (640, 480),
            'frame_rate': 90
        }

        settings = overwrite_cap_settings or session_settings.get(
            'capture_settings', default_settings)
        try:
            cap = source_by_name[settings['source_class_name']](
                g_pool, **settings)
        except (KeyError, InitialisationError) as e:
            if isinstance(e, KeyError):
                logger.warning(
                    'Incompatible capture setting encountered. Falling back to fake source.')
            cap = Fake_Source(g_pool, **settings)
>>>>>>> f81dc5c0

        g_pool.iconified = False
        g_pool.capture = None
        g_pool.capture_manager = None
        g_pool.flip = session_settings.get('flip', False)
        g_pool.display_mode = session_settings.get(
            'display_mode', 'camera_image')
        g_pool.display_mode_info_text = {'camera_image': "Raw eye camera image. This uses the least amount of CPU power",
                                         'roi': "Click and drag on the blue circles to adjust the region of interest. The region should be as small as possible, but large enough to capture all pupil movements.",
                                         'algorithm': "Algorithm display mode overlays a visualization of the pupil detection parameters on top of the eye video. Adjust parameters within the Pupil Detection menu below."}

<<<<<<< HEAD




        capture_manager_settings = session_settings.get(
            'capture_manager_settings', ('UVC_Manager',{}))

        manager_class_name, manager_settings = capture_manager_settings
        manager_class_by_name = {c.__name__:c for c in manager_classes}
        g_pool.capture_manager = manager_class_by_name[manager_class_name](g_pool,**manager_settings)


        if eye_id == 0:
            cap_src = ["Pupil Cam1 ID0","HD-6000","Integrated Camera","HD USB Camera","USB 2.0 Camera"]
        else:
            cap_src = ["Pupil Cam1 ID1","HD-6000","Integrated Camera"]

        # Initialize capture
        default_settings = ('UVC_Source',{
                            'preferred_names'  : cap_src,
                            'frame_size': (640,480),
                            'frame_rate': 90
                            })

        capture_source_settings = overwrite_cap_settings or session_settings.get('capture_settings', default_settings)
        source_class_name, source_settings = capture_source_settings
        source_class_by_name = {c.__name__:c for c in source_classes}
        g_pool.capture = source_class_by_name[source_class_name](g_pool,**source_settings)
        assert g_pool.capture

        g_pool.u_r = UIRoi((g_pool.capture.frame_size[1],g_pool.capture.frame_size[0]))
=======
        g_pool.u_r = UIRoi(
            (g_pool.capture.frame_size[1], g_pool.capture.frame_size[0]))
>>>>>>> f81dc5c0
        roi_user_settings = session_settings.get('roi')
        if roi_user_settings and roi_user_settings[-1] == g_pool.u_r.get()[-1]:
            g_pool.u_r.set(roi_user_settings)


        pupil_detector_settings = session_settings.get(
            'pupil_detector_settings', None)
        last_pupil_detector = pupil_detectors[session_settings.get(
            'last_pupil_detector', Detector_2D.__name__)]
        g_pool.pupil_detector = last_pupil_detector(
            g_pool, pupil_detector_settings)

        # UI callback functions
        def set_scale(new_scale):
            g_pool.gui.scale = new_scale
            g_pool.gui.collect_menus()

        def set_display_mode_info(val):
            g_pool.display_mode = val
            g_pool.display_mode_info.text = g_pool.display_mode_info_text[val]

        def set_detector(new_detector):
            g_pool.pupil_detector.cleanup()
            g_pool.pupil_detector = new_detector(g_pool)
            g_pool.pupil_detector.init_gui(g_pool.sidebar)

        # Initialize glfw
        glfw.glfwInit()
        title = "eye {}".format(eye_id)
        width, height = session_settings.get(
            'window_size', g_pool.capture.frame_size)
        main_window = glfw.glfwCreateWindow(width, height, title, None, None)
        window_pos = session_settings.get(
            'window_position', window_position_default)
        glfw.glfwSetWindowPos(main_window, window_pos[0], window_pos[1])
        glfw.glfwMakeContextCurrent(main_window)
        cygl.utils.init()

        # gl_state settings
        basic_gl_setup()
        g_pool.image_tex = Named_Texture()
        g_pool.image_tex.update_from_ndarray(np.ones((1,1),dtype=np.uint8)+125)
        glfw.glfwSwapInterval(0)

        # setup GUI
        g_pool.gui = ui.UI()
        g_pool.gui.scale = session_settings.get('gui_scale', 1)
        g_pool.sidebar = ui.Scrolling_Menu("Settings",
                                           pos=(-300, 0),
                                           size=(0, 0),
                                           header_pos='left')
        general_settings = ui.Growing_Menu('General')
<<<<<<< HEAD
        general_settings.append(ui.Slider('scale',g_pool.gui, setter=set_scale,step = .05,min=1.,max=2.5,label='Interface Size'))
        general_settings.append(ui.Button('Reset window size',lambda: glfw.glfwSetWindowSize(main_window,*g_pool.capture.frame_size)) )
        general_settings.append(ui.Switch('flip',g_pool,label='Flip image display'))
        general_settings.append(ui.Selector('display_mode',g_pool,setter=set_display_mode_info,selection=['camera_image','roi','algorithm'], labels=['Camera Image', 'ROI', 'Algorithm'], label="Mode") )
        g_pool.display_mode_info = ui.Info_Text(g_pool.display_mode_info_text[g_pool.display_mode])
=======
        general_settings.append(ui.Slider('scale',
                                          g_pool.gui,
                                          setter=set_scale,
                                          step=.05, min=1., max=2.5,
                                          label='Interface Size'))
        general_settings.append(ui.Button('Reset window size',
                                          lambda: glfw.glfwSetWindowSize(main_window, frame.width, frame.height)))
        general_settings.append(ui.Switch('flip',
                                          g_pool,
                                          label='Flip image display'))
        general_settings.append(ui.Selector('display_mode',
                                            g_pool,
                                            setter=set_display_mode_info,
                                            selection=[
                                                'camera_image', 'roi', 'algorithm'],
                                            labels=['Camera Image',
                                                    'ROI', 'Algorithm'],
                                            label="Mode"))
        g_pool.display_mode_info = ui.Info_Text(
            g_pool.display_mode_info_text[g_pool.display_mode])
>>>>>>> f81dc5c0
        general_settings.append(g_pool.display_mode_info)
        g_pool.gui.append(g_pool.sidebar)
        detector_selector = ui.Selector('pupil_detector',
                                        getter=lambda: g_pool.pupil_detector.__class__,
                                        setter=set_detector, selection=[
                                            Detector_2D, Detector_3D],
                                        labels=['C++ 2d detector',
                                                'C++ 3d detector'],
                                        label="Detection method")
        general_settings.append(detector_selector)

        g_pool.capture_selector_menu = ui.Growing_Menu('Capture Selection')
        g_pool.capture_source_menu = ui.Growing_Menu('Capture Source')
        g_pool.capture.init_gui()

        g_pool.sidebar.append(general_settings)
        g_pool.sidebar.append(g_pool.capture_selector_menu)
        g_pool.sidebar.append(g_pool.capture_source_menu)

        g_pool.pupil_detector.init_gui(g_pool.sidebar)

<<<<<<< HEAD

=======
        manager_class_name, manager_settings = capture_manager_settings
        manager_class_by_name = {c.__name__: c for c in manager_classes}
        g_pool.capture_manager = manager_class_by_name[
            manager_class_name](g_pool, **manager_settings)
>>>>>>> f81dc5c0
        g_pool.capture_manager.init_gui()


        g_pool.writer = None

        def replace_source(source_class_name,source_settings):
            g_pool.capture.cleanup()
            g_pool.capture = source_class_by_name[source_class_name](g_pool,**source_settings)
            g_pool.capture.init_gui()
            if g_pool.writer:
                logger.info("Done recording.")
                g_pool.writer.release()
                g_pool.writer = None
                np.save(timestamps_path,np.asarray(timestamps))

        g_pool.replace_source = replace_source # for ndsi capture

        def replace_manager(manager_class):
            g_pool.capture_manager.cleanup()
            g_pool.capture_manager = manager_class(g_pool)
            g_pool.capture_manager.init_gui()

<<<<<<< HEAD
        #We add the capture selection menu, after a manager has been added:
        g_pool.capture_selector_menu.insert(0,ui.Selector(
            'capture_manager',g_pool,
            setter    = replace_manager,
            getter    = lambda: g_pool.capture_manager.__class__,
            selection = manager_classes,
            labels    = [b.gui_name for b in manager_classes],
            label     = 'Manager'
        ))
=======
        # We add the capture selection menu, after a manager has been added:
        g_pool.capture_selector_menu.insert(0, ui.Selector(
                                            'capture_manager', g_pool,
                                            setter=open_manager,
                                            getter=lambda: g_pool.capture_manager.__class__,
                                            selection=manager_classes,
                                            labels=[
                                                b.gui_name for b in manager_classes],
                                            label='Manager'
                                            ))
>>>>>>> f81dc5c0

        # Register callbacks main_window
        glfw.glfwSetFramebufferSizeCallback(main_window, on_resize)
        glfw.glfwSetWindowIconifyCallback(main_window, on_iconify)
        glfw.glfwSetKeyCallback(main_window, on_key)
        glfw.glfwSetCharCallback(main_window, on_char)
        glfw.glfwSetMouseButtonCallback(main_window, on_button)
        glfw.glfwSetCursorPosCallback(main_window, on_pos)
        glfw.glfwSetScrollCallback(main_window, on_scroll)

        # set the last saved window size
        on_resize(main_window, *glfw.glfwGetWindowSize(main_window))

        # load last gui configuration
        g_pool.gui.configuration = session_settings.get('ui_config', {})

        # set up performance graphs
        pid = os.getpid()
        ps = psutil.Process(pid)
        ts = g_pool.get_timestamp()

        cpu_graph = graph.Bar_Graph()
        cpu_graph.pos = (20, 130)
        cpu_graph.update_fn = ps.cpu_percent
        cpu_graph.update_rate = 5
        cpu_graph.label = 'CPU %0.1f'

        fps_graph = graph.Bar_Graph()
        fps_graph.pos = (140, 130)
        fps_graph.update_rate = 5
        fps_graph.label = "%0.0f FPS"

        should_publish_frames = False
        frame_publish_format = 'jpeg'

        # create a timer to control window update frequency
        window_update_timer = timer(1 / 60)

        def window_should_update():
            return next(window_update_timer)

        logger.warning('Process started.')

        frame = None

        # Event loop
        while not glfw.glfwWindowShouldClose(main_window):

            if notify_sub.new_data:
                t, notification = notify_sub.recv()
                subject = notification['subject']
                if subject == 'eye_process.should_stop':
                    if notification['eye_id'] == eye_id:
                        break
                elif subject == 'set_detection_mapping_mode':
                    if notification['mode'] == '3d':
                        if not isinstance(g_pool.pupil_detector, Detector_3D):
                            set_detector(Detector_3D)
                        detector_selector.read_only = True
                    else:
                        if not isinstance(g_pool.pupil_detector, Detector_2D):
                            set_detector(Detector_2D)
                        detector_selector.read_only = False
                elif subject == 'recording.started':
                    if notification['record_eye'] and g_pool.capture.online:
                        record_path = notification['rec_path']
                        raw_mode = notification['compression']
<<<<<<< HEAD
                        logger.info("Will save eye video to: %s"%record_path)
                        timestamps_path = os.path.join(record_path, "eye%s_timestamps.npy"%eye_id)
                        if raw_mode and g_pool.capture.jpeg_support:
                            video_path = os.path.join(record_path, "eye%s.mp4"%eye_id)
                            g_pool.writer = JPEG_Writer(video_path,g_pool.capture.frame_rate)
                        else:
                            video_path = os.path.join(record_path, "eye%s.mp4"%eye_id)
                            g_pool.writer = AV_Writer(video_path,g_pool.capture.frame_rate)
=======
                        logger.info("Will save eye video to: {}".format(record_path))
                        timestamps_path = os.path.join(
                            record_path, "eye{}_timestamps.npy".format(eye_id))
                        if raw_mode and frame and frame.jpeg_buffer:
                            video_path = os.path.join(record_path, "eye{}.mp4".format(eye_id))
                            writer = JPEG_Writer(video_path, g_pool.capture.frame_rate)
                        else:
                            video_path = os.path.join(record_path, "eye{}.mp4".format(eye_id))
                            writer = AV_Writer(video_path, g_pool.capture.frame_rate)
>>>>>>> f81dc5c0
                        timestamps = []
                elif subject == 'recording.stopped':
                    if g_pool.writer:
                        logger.info("Done recording.")
<<<<<<< HEAD
                        g_pool.writer.release()
                        g_pool.writer = None
                        np.save(timestamps_path,np.asarray(timestamps))
=======
                        writer.release()
                        writer = None
                        np.save(timestamps_path, np.asarray(timestamps))
                        del timestamps
>>>>>>> f81dc5c0
                elif subject.startswith('meta.should_doc'):
                    ipc_socket.notify({
                        'subject': 'meta.doc',
                        'actor': 'eye{}'.format(eye_id),
                        'doc': eye.__doc__
                    })
                elif subject.startswith('frame_publishing.started'):
                    should_publish_frames = True
                    frame_publish_format = notification.get('format', 'jpeg')
                elif subject.startswith('frame_publishing.stopped'):
                    should_publish_frames = False
                    frame_publish_format = 'jpeg'
                elif subject.startswith('start_eye_capture') and notification['target'] == g_pool.process:
                    replace_source(notification['name'],notification['args'])
                else:
                    pass
            # Get an image from the grabber
<<<<<<< HEAD
            event = {}
            g_pool.capture.recent_events(event)
            frame = event.get('frame')
            g_pool.capture_manager.recent_events(event)
            if frame:
                f_width, f_height = g_pool.capture.frame_size
                if (g_pool.u_r.array_shape[0], g_pool.u_r.array_shape[1]) != (f_height, f_width):
                    g_pool.u_r = UIRoi((f_height, f_width))
                if should_publish_frames and frame.jpeg_buffer:
                    if   frame_publish_format == "jpeg":
                        data = frame.jpeg_buffer
                    elif frame_publish_format == "yuv":
                        data = frame.yuv_buffer
                    elif frame_publish_format == "bgr":
                        data = frame.bgr
                    elif frame_publish_format == "gray":
                        data = frame.gray
                    pupil_socket.send('frame.eye.%s'%eye_id,{
                        'width': frame.width,
                        'height': frame.width,
                        'index': frame.index,
                        'timestamp': frame.timestamp,
                        'format': frame_publish_format,
                        '__raw_data__': [data]
                    })


                t = frame.timestamp
                dt,ts = t-ts,t
                try:
                    fps_graph.add(1./dt)
                except ZeroDivisionError:
                    pass



                if g_pool.writer:
                    g_pool.writer.write_video_frame(frame)
                    timestamps.append(frame.timestamp)


                # pupil ellipse detection
                result = g_pool.pupil_detector.detect(frame, g_pool.u_r, g_pool.display_mode == 'algorithm')

                result['id'] = eye_id
                # stream the result
                pupil_socket.send('pupil.%s'%eye_id,result)

            cpu_graph.update()
=======
            try:
                frame = g_pool.capture.get_frame()
            except StreamError as e:
                logger.error("Error getting frame. Stopping eye process.")
                logger.debug("Caught error: {}".format(e))
                break
            except EndofVideoFileError:
                logger.warning("Video File is done. Stopping")
                g_pool.capture.seek_to_frame(0)
                frame = g_pool.capture.get_frame()

            g_pool.u_r = UIRoi((frame.height, frame.width))
            g_pool.capture_manager.update(frame, {})

            if should_publish_frames and frame.jpeg_buffer:
                if frame_publish_format == "jpeg":
                    data = frame.jpeg_buffer
                elif frame_publish_format == "yuv":
                    data = frame.yuv_buffer
                elif frame_publish_format == "bgr":
                    data = frame.bgr
                elif frame_publish_format == "gray":
                    data = frame.gray
                pupil_socket.send('frame.eye.{}'.format(eye_id), {
                    'width': frame.width,
                    'height': frame.width,
                    'index': frame.index,
                    'timestamp': frame.timestamp,
                    'format': frame_publish_format,
                    '__raw_data__': [data]
                })

            # update performace graphs
            t = frame.timestamp
            dt, ts = t - ts, t
            try:
                fps_graph.add(1. / dt)
            except ZeroDivisionError:
                pass
            cpu_graph.update()

            if writer:
                writer.write_video_frame(frame)
                timestamps.append(frame.timestamp)

            # pupil ellipse detection
            result = g_pool.pupil_detector.detect(
                frame, g_pool.u_r, g_pool.display_mode == 'algorithm')
            result['id'] = eye_id
            # stream the result
            pupil_socket.send('pupil.{}'.format(eye_id), result)
>>>>>>> f81dc5c0

            # GL drawing
            if window_should_update():
                if is_window_visible(main_window):
                    glfw.glfwMakeContextCurrent(main_window)
                    clear_gl_screen()

                    if frame:
                    # switch to work in normalized coordinate space
<<<<<<< HEAD
                        if g_pool.display_mode == 'algorithm':
                            g_pool.image_tex.update_from_ndarray(frame.img)
                        elif g_pool.display_mode in ('camera_image','roi'):
                            g_pool.image_tex.update_from_ndarray(frame.gray)
                        else:
                            pass
=======
                    if g_pool.display_mode == 'algorithm':
                        g_pool.image_tex.update_from_ndarray(frame.img)
                    elif g_pool.display_mode in ('camera_image', 'roi'):
                        g_pool.image_tex.update_from_ndarray(frame.gray)
                    else:
                        pass
>>>>>>> f81dc5c0

                    make_coord_system_norm_based(g_pool.flip)
                    g_pool.image_tex.draw()

<<<<<<< HEAD
                    window_size =  glfw.glfwGetWindowSize(main_window)
                    make_coord_system_pixel_based((g_pool.capture.frame_size[1],g_pool.capture.frame_size[0],3),g_pool.flip)


                    if frame:
                        if result['method'] == '3d c++':

                            eye_ball = result['projected_sphere']
                            try:
                                pts = cv2.ellipse2Poly( (int(eye_ball['center'][0]),int(eye_ball['center'][1])),
                                                    (int(eye_ball['axes'][0]/2),int(eye_ball['axes'][1]/2)),
                                                    int(eye_ball['angle']),0,360,8)
                            except ValueError as e:
                                pass
                            else:
                                draw_polyline(pts,2,RGBA(0.,.9,.1,result['model_confidence']) )

                        if result['confidence'] >0:
                            if result.has_key('ellipse'):
                                pts = cv2.ellipse2Poly( (int(result['ellipse']['center'][0]),int(result['ellipse']['center'][1])),
                                                (int(result['ellipse']['axes'][0]/2),int(result['ellipse']['axes'][1]/2)),
                                                int(result['ellipse']['angle']),0,360,15)
                                confidence = result['confidence'] * 0.7 #scale it a little
                                draw_polyline(pts,1,RGBA(1.,0,0,confidence))
                                draw_points([result['ellipse']['center']],size=20,color=RGBA(1.,0.,0.,confidence),sharpness=1.)
=======
                    make_coord_system_pixel_based(
                        (frame.height, frame.width, 3), g_pool.flip)
                    g_pool.capture.gl_display()

                    if result['method'] == '3d c++':

                        eye_ball = result['projected_sphere']
                        try:
                            pts = cv2.ellipse2Poly(
                                (int(eye_ball['center'][0]),
                                 int(eye_ball['center'][1])),
                                (int(eye_ball['axes'][0] / 2),
                                 int(eye_ball['axes'][1] / 2)),
                                int(eye_ball['angle']), 0, 360, 8)
                        except ValueError as e:
                            pass
                        else:
                            draw_polyline(pts, 2, RGBA(0., .9, .1, result['model_confidence']))

                    if result['confidence'] > 0:
                        if 'ellipse' in result:
                            pts = cv2.ellipse2Poly(
                                (int(result['ellipse']['center'][0]),
                                 int(result['ellipse']['center'][1])),
                                (int(result['ellipse']['axes'][0] / 2),
                                 int(result['ellipse']['axes'][1] / 2)),
                                int(result['ellipse']['angle']), 0, 360, 15)
                            confidence = result['confidence'] * 0.7
                            draw_polyline(pts, 1, RGBA(1., 0, 0, confidence))
                            draw_points([result['ellipse']['center']],
                                        size=20,
                                        color=RGBA(1., 0., 0., confidence),
                                        sharpness=1.)
>>>>>>> f81dc5c0

                    # render graphs
                    graph.push_view()
                    fps_graph.draw()
                    cpu_graph.draw()
                    graph.pop_view()

                    # render GUI
                    g_pool.gui.update()

                    # render the ROI
                    g_pool.u_r.draw(g_pool.gui.scale)
                    if g_pool.display_mode == 'roi':
                        g_pool.u_r.draw_points(g_pool.gui.scale)

                    # update screen
                    glfw.glfwSwapBuffers(main_window)
                glfw.glfwPollEvents()
                g_pool.pupil_detector.visualize()  # detector decides if we visualize or not

        # END while running

        # in case eye recording was still runnnig: Save&close
        if g_pool.writer:
            logger.info("Done recording eye.")
<<<<<<< HEAD
            g_pool.writer = None
            np.save(timestamps_path,np.asarray(timestamps))
=======
            writer = None
            np.save(timestamps_path, np.asarray(timestamps))
>>>>>>> f81dc5c0

        glfw.glfwRestoreWindow(main_window)  # need to do this for windows os
        # save session persistent settings
        session_settings['gui_scale'] = g_pool.gui.scale
        session_settings['roi'] = g_pool.u_r.get()
        session_settings['flip'] = g_pool.flip
        session_settings['display_mode'] = g_pool.display_mode
        session_settings['ui_config'] = g_pool.gui.configuration
        session_settings['capture_settings'] = g_pool.capture.class_name, g_pool.capture.get_init_dict()
        session_settings['capture_manager_settings'] = g_pool.capture_manager.class_name, g_pool.capture_manager.get_init_dict()
        session_settings['window_size'] = glfw.glfwGetWindowSize(main_window)
        session_settings['window_position'] = glfw.glfwGetWindowPos(main_window)
        session_settings['version'] = g_pool.version
        session_settings['last_pupil_detector'] = g_pool.pupil_detector.__class__.__name__
        session_settings['pupil_detector_settings'] = g_pool.pupil_detector.get_settings()
        session_settings.close()

        g_pool.capture.deinit_gui()
        g_pool.pupil_detector.cleanup()
        g_pool.gui.terminate()
        glfw.glfwDestroyWindow(main_window)
        glfw.glfwTerminate()
        g_pool.capture_manager.cleanup()
        g_pool.capture.cleanup()
        logger.info("Process shutting down.")


def eye_profiled(timebase, is_alive_flag, ipc_pub_url, ipc_sub_url, ipc_push_url, user_dir, version, eye_id, overwrite_cap_settings=None):
    import cProfile
    import subprocess
    import os
    from eye import eye
    cProfile.runctx("eye(timebase, is_alive_flag,ipc_pub_url,ipc_sub_url,ipc_push_url, user_dir, version, eye_id, overwrite_cap_settings)",
                    {'timebase': timebase, 'is_alive_flag': is_alive_flag, 'ipc_pub_url': ipc_pub_url,
                     'ipc_sub_url': ipc_sub_url, 'ipc_push_url': ipc_push_url, 'user_dir': user_dir,
                     'version': version, 'eye_id': eye_id, 'overwrite_cap_settings': overwrite_cap_settings},
                    locals(), "eye{}.pstats".format(eye_id))
    loc = os.path.abspath(__file__).rsplit('pupil_src', 1)
    gprof2dot_loc = os.path.join(loc[0], 'pupil_src', 'shared_modules', 'gprof2dot.py')
    subprocess.call("python " + gprof2dot_loc + " -f pstats eye{0}.pstats | dot -Tpng -o eye{}_cpu_time.png".format(eye_id), shell=True)
    print("created cpu time graph for eye{} process. Please check out the png next to the eye.py file".format(eye_id))<|MERGE_RESOLUTION|>--- conflicted
+++ resolved
@@ -107,19 +107,12 @@
         from uvc import get_time_monotonic, StreamError
         from file_methods import Persistent_Dict
         from version_utils import VersionFormat
-<<<<<<< HEAD
-        from methods import normalize, denormalize, Roi, timer
-        from av_writer import JPEG_Writer,AV_Writer
-
-        from video_capture import source_classes, manager_classes,Base_Source
-=======
         from methods import normalize, denormalize, timer
         from av_writer import JPEG_Writer, AV_Writer
         from video_capture import InitialisationError, Fake_Source
         from video_capture import EndofVideoFileError, source_classes
         from video_capture import manager_classes
         source_by_name = {src.class_name(): src for src in source_classes}
->>>>>>> f81dc5c0
 
         # Pupil detectors
         from pupil_detectors import Detector_2D, Detector_3D
@@ -131,13 +124,8 @@
             scroll_factor = 10.0
             window_position_default = (600, 300 * eye_id)
         elif platform.system() == 'Windows':
-<<<<<<< HEAD
             scroll_factor = 10.0
-            window_position_default = (600,31+300*eye_id)
-=======
-            scroll_factor = 1.0
-            window_position_default = (600, 31 + 300 * eye_id)
->>>>>>> f81dc5c0
+            window_position_default = (600,31+ 300 * eye_id)
         else:
             scroll_factor = 1.0
             window_position_default = (600, 300 * eye_id)
@@ -189,26 +177,10 @@
                     pos = glfw.glfwGetCursorPos(window)
                     pos = normalize(pos, glfw.glfwGetWindowSize(main_window))
                     if g_pool.flip:
-<<<<<<< HEAD
-                        pos = 1-pos[0],1-pos[1]
-                    pos = denormalize(pos,g_pool.capture.frame_size) # Position in img pixels
-                    if g_pool.u_r.mouse_over_edit_pt(pos,g_pool.u_r.handle_size+40,g_pool.u_r.handle_size+40):
-                        return # if the roi interacts we dont what the gui to interact as well
-
-            g_pool.gui.update_button(button,action,mods)
-
-
-
-        def on_pos(window,x, y):
-            hdpi_factor = float(glfw.glfwGetFramebufferSize(window)[0]/glfw.glfwGetWindowSize(window)[0])
-            g_pool.gui.update_mouse(x*hdpi_factor,y*hdpi_factor)
-=======
                         pos = 1 - pos[0], 1 - pos[1]
                     # Position in img pixels
-                    pos = denormalize(pos, (frame.width, frame.height))
-                    if g_pool.u_r.mouse_over_edit_pt(
-                            pos, g_pool.u_r.handle_size + 40,
-                            g_pool.u_r.handle_size + 40):
+                    pos = denormalize(pos,g_pool.capture.frame_size) # Position in img pixels
+                    if g_pool.u_r.mouse_over_edit_pt(pos, g_pool.u_r.handle_size + 40,g_pool.u_r.handle_size + 40):
                         # if the roi interacts we dont want
                         # the gui to interact as well
                         return
@@ -219,20 +191,14 @@
             hdpi_factor = glfw.glfwGetFramebufferSize(
                 window)[0] / glfw.glfwGetWindowSize(window)[0]
             g_pool.gui.update_mouse(x * hdpi_factor, y * hdpi_factor)
->>>>>>> f81dc5c0
 
             if g_pool.u_r.active_edit_pt:
                 pos = normalize((x, y), glfw.glfwGetWindowSize(main_window))
                 if g_pool.flip:
-<<<<<<< HEAD
                     pos = 1-pos[0],1-pos[1]
                 pos = denormalize(pos,g_pool.capture.frame_size )
                 g_pool.u_r.move_vertex(g_pool.u_r.active_pt_idx,pos)
-=======
-                    pos = 1 - pos[0], 1 - pos[1]
-                pos = denormalize(pos, (frame.width, frame.height))
-                g_pool.u_r.move_vertex(g_pool.u_r.active_pt_idx, pos)
->>>>>>> f81dc5c0
+
 
         def on_scroll(window, x, y):
             g_pool.gui.update_scroll(x, y * scroll_factor)
@@ -245,36 +211,6 @@
             logger.info("Session setting are from older version of this app. I will not use those.")
             session_settings.clear()
 
-<<<<<<< HEAD
-=======
-        capture_manager_settings = session_settings.get(
-            'capture_manager_settings', ('UVC_Manager', {}))
-
-        if eye_id == 0:
-            cap_src = ["Pupil Cam1 ID0", "HD-6000",
-                       "Integrated Camera", "HD USB Camera", "USB 2.0 Camera"]
-        else:
-            cap_src = ["Pupil Cam1 ID1", "HD-6000", "Integrated Camera"]
-
-        # Initialize capture
-        default_settings = {
-            'source_class_name': 'UVC_Source',
-            'preferred_names': cap_src,
-            'frame_size': (640, 480),
-            'frame_rate': 90
-        }
-
-        settings = overwrite_cap_settings or session_settings.get(
-            'capture_settings', default_settings)
-        try:
-            cap = source_by_name[settings['source_class_name']](
-                g_pool, **settings)
-        except (KeyError, InitialisationError) as e:
-            if isinstance(e, KeyError):
-                logger.warning(
-                    'Incompatible capture setting encountered. Falling back to fake source.')
-            cap = Fake_Source(g_pool, **settings)
->>>>>>> f81dc5c0
 
         g_pool.iconified = False
         g_pool.capture = None
@@ -286,10 +222,6 @@
                                          'roi': "Click and drag on the blue circles to adjust the region of interest. The region should be as small as possible, but large enough to capture all pupil movements.",
                                          'algorithm': "Algorithm display mode overlays a visualization of the pupil detection parameters on top of the eye video. Adjust parameters within the Pupil Detection menu below."}
 
-<<<<<<< HEAD
-
-
-
 
         capture_manager_settings = session_settings.get(
             'capture_manager_settings', ('UVC_Manager',{}))
@@ -318,10 +250,6 @@
         assert g_pool.capture
 
         g_pool.u_r = UIRoi((g_pool.capture.frame_size[1],g_pool.capture.frame_size[0]))
-=======
-        g_pool.u_r = UIRoi(
-            (g_pool.capture.frame_size[1], g_pool.capture.frame_size[0]))
->>>>>>> f81dc5c0
         roi_user_settings = session_settings.get('roi')
         if roi_user_settings and roi_user_settings[-1] == g_pool.u_r.get()[-1]:
             g_pool.u_r.set(roi_user_settings)
@@ -374,34 +302,23 @@
                                            size=(0, 0),
                                            header_pos='left')
         general_settings = ui.Growing_Menu('General')
-<<<<<<< HEAD
-        general_settings.append(ui.Slider('scale',g_pool.gui, setter=set_scale,step = .05,min=1.,max=2.5,label='Interface Size'))
+        general_settings.append(ui.Slider(  'scale',g_pool.gui,
+                                            setter=set_scale,
+                                            step = .05,
+                                            min=1.,
+                                            max=2.5,
+                                            label='Interface Size'))
         general_settings.append(ui.Button('Reset window size',lambda: glfw.glfwSetWindowSize(main_window,*g_pool.capture.frame_size)) )
         general_settings.append(ui.Switch('flip',g_pool,label='Flip image display'))
-        general_settings.append(ui.Selector('display_mode',g_pool,setter=set_display_mode_info,selection=['camera_image','roi','algorithm'], labels=['Camera Image', 'ROI', 'Algorithm'], label="Mode") )
-        g_pool.display_mode_info = ui.Info_Text(g_pool.display_mode_info_text[g_pool.display_mode])
-=======
-        general_settings.append(ui.Slider('scale',
-                                          g_pool.gui,
-                                          setter=set_scale,
-                                          step=.05, min=1., max=2.5,
-                                          label='Interface Size'))
-        general_settings.append(ui.Button('Reset window size',
-                                          lambda: glfw.glfwSetWindowSize(main_window, frame.width, frame.height)))
-        general_settings.append(ui.Switch('flip',
-                                          g_pool,
-                                          label='Flip image display'))
         general_settings.append(ui.Selector('display_mode',
                                             g_pool,
                                             setter=set_display_mode_info,
-                                            selection=[
-                                                'camera_image', 'roi', 'algorithm'],
-                                            labels=['Camera Image',
-                                                    'ROI', 'Algorithm'],
-                                            label="Mode"))
-        g_pool.display_mode_info = ui.Info_Text(
-            g_pool.display_mode_info_text[g_pool.display_mode])
->>>>>>> f81dc5c0
+                                            selection=['camera_image','roi','algorithm'],
+                                            labels=['Camera Image', 'ROI', 'Algorithm'],
+                                            label="Mode")
+                                            )
+        g_pool.display_mode_info = ui.Info_Text(g_pool.display_mode_info_text[g_pool.display_mode])
+
         general_settings.append(g_pool.display_mode_info)
         g_pool.gui.append(g_pool.sidebar)
         detector_selector = ui.Selector('pupil_detector',
@@ -423,17 +340,7 @@
 
         g_pool.pupil_detector.init_gui(g_pool.sidebar)
 
-<<<<<<< HEAD
-
-=======
-        manager_class_name, manager_settings = capture_manager_settings
-        manager_class_by_name = {c.__name__: c for c in manager_classes}
-        g_pool.capture_manager = manager_class_by_name[
-            manager_class_name](g_pool, **manager_settings)
->>>>>>> f81dc5c0
         g_pool.capture_manager.init_gui()
-
-
         g_pool.writer = None
 
         def replace_source(source_class_name,source_settings):
@@ -453,28 +360,16 @@
             g_pool.capture_manager = manager_class(g_pool)
             g_pool.capture_manager.init_gui()
 
-<<<<<<< HEAD
         #We add the capture selection menu, after a manager has been added:
         g_pool.capture_selector_menu.insert(0,ui.Selector(
-            'capture_manager',g_pool,
-            setter    = replace_manager,
-            getter    = lambda: g_pool.capture_manager.__class__,
-            selection = manager_classes,
-            labels    = [b.gui_name for b in manager_classes],
-            label     = 'Manager'
-        ))
-=======
-        # We add the capture selection menu, after a manager has been added:
-        g_pool.capture_selector_menu.insert(0, ui.Selector(
-                                            'capture_manager', g_pool,
-                                            setter=open_manager,
-                                            getter=lambda: g_pool.capture_manager.__class__,
-                                            selection=manager_classes,
-                                            labels=[
-                                                b.gui_name for b in manager_classes],
-                                            label='Manager'
+                                                'capture_manager',g_pool,
+                                                setter    = replace_manager,
+                                                getter    = lambda: g_pool.capture_manager.__class__,
+                                                selection = manager_classes,
+                                                labels    = [b.gui_name for b in manager_classes],
+                                                label     = 'Manager'
                                             ))
->>>>>>> f81dc5c0
+
 
         # Register callbacks main_window
         glfw.glfwSetFramebufferSizeCallback(main_window, on_resize)
@@ -542,40 +437,21 @@
                     if notification['record_eye'] and g_pool.capture.online:
                         record_path = notification['rec_path']
                         raw_mode = notification['compression']
-<<<<<<< HEAD
-                        logger.info("Will save eye video to: %s"%record_path)
-                        timestamps_path = os.path.join(record_path, "eye%s_timestamps.npy"%eye_id)
-                        if raw_mode and g_pool.capture.jpeg_support:
-                            video_path = os.path.join(record_path, "eye%s.mp4"%eye_id)
-                            g_pool.writer = JPEG_Writer(video_path,g_pool.capture.frame_rate)
-                        else:
-                            video_path = os.path.join(record_path, "eye%s.mp4"%eye_id)
-                            g_pool.writer = AV_Writer(video_path,g_pool.capture.frame_rate)
-=======
                         logger.info("Will save eye video to: {}".format(record_path))
-                        timestamps_path = os.path.join(
-                            record_path, "eye{}_timestamps.npy".format(eye_id))
-                        if raw_mode and frame and frame.jpeg_buffer:
+                        timestamps_path = os.path.join(record_path, "eye{}_timestamps.npy".format(eye_id))
+                        if raw_mode and frame and g_pool.capture.jpeg_support:
                             video_path = os.path.join(record_path, "eye{}.mp4".format(eye_id))
                             writer = JPEG_Writer(video_path, g_pool.capture.frame_rate)
                         else:
                             video_path = os.path.join(record_path, "eye{}.mp4".format(eye_id))
                             writer = AV_Writer(video_path, g_pool.capture.frame_rate)
->>>>>>> f81dc5c0
                         timestamps = []
                 elif subject == 'recording.stopped':
                     if g_pool.writer:
                         logger.info("Done recording.")
-<<<<<<< HEAD
                         g_pool.writer.release()
                         g_pool.writer = None
                         np.save(timestamps_path,np.asarray(timestamps))
-=======
-                        writer.release()
-                        writer = None
-                        np.save(timestamps_path, np.asarray(timestamps))
-                        del timestamps
->>>>>>> f81dc5c0
                 elif subject.startswith('meta.should_doc'):
                     ipc_socket.notify({
                         'subject': 'meta.doc',
@@ -593,7 +469,6 @@
                 else:
                     pass
             # Get an image from the grabber
-<<<<<<< HEAD
             event = {}
             g_pool.capture.recent_events(event)
             frame = event.get('frame')
@@ -637,65 +512,12 @@
 
                 # pupil ellipse detection
                 result = g_pool.pupil_detector.detect(frame, g_pool.u_r, g_pool.display_mode == 'algorithm')
-
                 result['id'] = eye_id
+
                 # stream the result
                 pupil_socket.send('pupil.%s'%eye_id,result)
 
             cpu_graph.update()
-=======
-            try:
-                frame = g_pool.capture.get_frame()
-            except StreamError as e:
-                logger.error("Error getting frame. Stopping eye process.")
-                logger.debug("Caught error: {}".format(e))
-                break
-            except EndofVideoFileError:
-                logger.warning("Video File is done. Stopping")
-                g_pool.capture.seek_to_frame(0)
-                frame = g_pool.capture.get_frame()
-
-            g_pool.u_r = UIRoi((frame.height, frame.width))
-            g_pool.capture_manager.update(frame, {})
-
-            if should_publish_frames and frame.jpeg_buffer:
-                if frame_publish_format == "jpeg":
-                    data = frame.jpeg_buffer
-                elif frame_publish_format == "yuv":
-                    data = frame.yuv_buffer
-                elif frame_publish_format == "bgr":
-                    data = frame.bgr
-                elif frame_publish_format == "gray":
-                    data = frame.gray
-                pupil_socket.send('frame.eye.{}'.format(eye_id), {
-                    'width': frame.width,
-                    'height': frame.width,
-                    'index': frame.index,
-                    'timestamp': frame.timestamp,
-                    'format': frame_publish_format,
-                    '__raw_data__': [data]
-                })
-
-            # update performace graphs
-            t = frame.timestamp
-            dt, ts = t - ts, t
-            try:
-                fps_graph.add(1. / dt)
-            except ZeroDivisionError:
-                pass
-            cpu_graph.update()
-
-            if writer:
-                writer.write_video_frame(frame)
-                timestamps.append(frame.timestamp)
-
-            # pupil ellipse detection
-            result = g_pool.pupil_detector.detect(
-                frame, g_pool.u_r, g_pool.display_mode == 'algorithm')
-            result['id'] = eye_id
-            # stream the result
-            pupil_socket.send('pupil.{}'.format(eye_id), result)
->>>>>>> f81dc5c0
 
             # GL drawing
             if window_should_update():
@@ -705,86 +527,43 @@
 
                     if frame:
                     # switch to work in normalized coordinate space
-<<<<<<< HEAD
-                        if g_pool.display_mode == 'algorithm':
-                            g_pool.image_tex.update_from_ndarray(frame.img)
-                        elif g_pool.display_mode in ('camera_image','roi'):
-                            g_pool.image_tex.update_from_ndarray(frame.gray)
-                        else:
-                            pass
-=======
                     if g_pool.display_mode == 'algorithm':
                         g_pool.image_tex.update_from_ndarray(frame.img)
                     elif g_pool.display_mode in ('camera_image', 'roi'):
                         g_pool.image_tex.update_from_ndarray(frame.gray)
                     else:
                         pass
->>>>>>> f81dc5c0
-
                     make_coord_system_norm_based(g_pool.flip)
                     g_pool.image_tex.draw()
-
-<<<<<<< HEAD
-                    window_size =  glfw.glfwGetWindowSize(main_window)
-                    make_coord_system_pixel_based((g_pool.capture.frame_size[1],g_pool.capture.frame_size[0],3),g_pool.flip)
-
-
+                    make_coord_system_pixel_based((frame.height, frame.width, 3), g_pool.flip)
                     if frame:
                         if result['method'] == '3d c++':
-
                             eye_ball = result['projected_sphere']
                             try:
-                                pts = cv2.ellipse2Poly( (int(eye_ball['center'][0]),int(eye_ball['center'][1])),
-                                                    (int(eye_ball['axes'][0]/2),int(eye_ball['axes'][1]/2)),
-                                                    int(eye_ball['angle']),0,360,8)
+                                pts = cv2.ellipse2Poly(
+                                    (int(eye_ball['center'][0]),
+                                     int(eye_ball['center'][1])),
+                                    (int(eye_ball['axes'][0] / 2),
+                                     int(eye_ball['axes'][1] / 2)),
+                                    int(eye_ball['angle']), 0, 360, 8)
                             except ValueError as e:
                                 pass
                             else:
-                                draw_polyline(pts,2,RGBA(0.,.9,.1,result['model_confidence']) )
-
-                        if result['confidence'] >0:
-                            if result.has_key('ellipse'):
-                                pts = cv2.ellipse2Poly( (int(result['ellipse']['center'][0]),int(result['ellipse']['center'][1])),
-                                                (int(result['ellipse']['axes'][0]/2),int(result['ellipse']['axes'][1]/2)),
-                                                int(result['ellipse']['angle']),0,360,15)
-                                confidence = result['confidence'] * 0.7 #scale it a little
-                                draw_polyline(pts,1,RGBA(1.,0,0,confidence))
-                                draw_points([result['ellipse']['center']],size=20,color=RGBA(1.,0.,0.,confidence),sharpness=1.)
-=======
-                    make_coord_system_pixel_based(
-                        (frame.height, frame.width, 3), g_pool.flip)
-                    g_pool.capture.gl_display()
-
-                    if result['method'] == '3d c++':
-
-                        eye_ball = result['projected_sphere']
-                        try:
-                            pts = cv2.ellipse2Poly(
-                                (int(eye_ball['center'][0]),
-                                 int(eye_ball['center'][1])),
-                                (int(eye_ball['axes'][0] / 2),
-                                 int(eye_ball['axes'][1] / 2)),
-                                int(eye_ball['angle']), 0, 360, 8)
-                        except ValueError as e:
-                            pass
-                        else:
-                            draw_polyline(pts, 2, RGBA(0., .9, .1, result['model_confidence']))
-
-                    if result['confidence'] > 0:
-                        if 'ellipse' in result:
-                            pts = cv2.ellipse2Poly(
-                                (int(result['ellipse']['center'][0]),
-                                 int(result['ellipse']['center'][1])),
-                                (int(result['ellipse']['axes'][0] / 2),
-                                 int(result['ellipse']['axes'][1] / 2)),
-                                int(result['ellipse']['angle']), 0, 360, 15)
-                            confidence = result['confidence'] * 0.7
-                            draw_polyline(pts, 1, RGBA(1., 0, 0, confidence))
-                            draw_points([result['ellipse']['center']],
-                                        size=20,
-                                        color=RGBA(1., 0., 0., confidence),
-                                        sharpness=1.)
->>>>>>> f81dc5c0
+                                draw_polyline(pts, 2, RGBA(0., .9, .1, result['model_confidence']))
+                        if result['confidence'] > 0:
+                            if 'ellipse' in result:
+                                pts = cv2.ellipse2Poly(
+                                    (int(result['ellipse']['center'][0]),
+                                     int(result['ellipse']['center'][1])),
+                                    (int(result['ellipse']['axes'][0] / 2),
+                                     int(result['ellipse']['axes'][1] / 2)),
+                                    int(result['ellipse']['angle']), 0, 360, 15)
+                                confidence = result['confidence'] * 0.7
+                                draw_polyline(pts, 1, RGBA(1., 0, 0, confidence))
+                                draw_points([result['ellipse']['center']],
+                                            size=20,
+                                            color=RGBA(1., 0., 0., confidence),
+                                            sharpness=1.)
 
                     # render graphs
                     graph.push_view()
@@ -810,13 +589,9 @@
         # in case eye recording was still runnnig: Save&close
         if g_pool.writer:
             logger.info("Done recording eye.")
-<<<<<<< HEAD
             g_pool.writer = None
             np.save(timestamps_path,np.asarray(timestamps))
-=======
-            writer = None
-            np.save(timestamps_path, np.asarray(timestamps))
->>>>>>> f81dc5c0
+
 
         glfw.glfwRestoreWindow(main_window)  # need to do this for windows os
         # save session persistent settings
