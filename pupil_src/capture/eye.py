'''
(*)~----------------------------------------------------------------------------------
 Pupil - eye tracking platform
 Copyright (C) 2012-2016  Pupil Labs

 Distributed under the terms of the GNU Lesser General Public License (LGPL v3.0).
 License details are in the file license.txt, distributed as part of this software.
----------------------------------------------------------------------------------~(*)
'''

import os
import platform


class Global_Container(object):
    pass


class Is_Alive_Manager(object):
    '''
    A context manager to wrap the is_alive flag.
    Is alive will stay true as long is the eye process is running.
    '''

    def __init__(self, is_alive, ipc_socket, eye_id):
        self.is_alive = is_alive
        self.ipc_socket = ipc_socket
        self.eye_id = eye_id

    def __enter__(self):
        self.is_alive.value = True
        self.ipc_socket.notify({'subject': 'eye_process.started',
                                'eye_id': self.eye_id})

    def __exit__(self, type, value, traceback):
        if type is not None:
            pass  # Exception occurred
        self.is_alive.value = False
        self.ipc_socket.notify({'subject': 'eye_process.stopped',
                                'eye_id': self.eye_id})


def eye(timebase, is_alive_flag, ipc_pub_url, ipc_sub_url, ipc_push_url,
        user_dir, version, eye_id, overwrite_cap_settings=None):
    """reads eye video and detects the pupil.

    Creates a window, gl context.
    Grabs images from a capture.
    Streams Pupil coordinates.

    Reacts to notifications:
       ``set_detection_mapping_mode``: Sets detection method
       ``eye_process.should_stop``: Stops the eye process
       ``recording.started``: Starts recording eye video
       ``recording.stopped``: Stops recording eye video
       ``frame_publishing.started``: Starts frame publishing
       ``frame_publishing.stopped``: Stops frame publishing

    Emits notifications:
        ``eye_process.started``: Eye process started
        ``eye_process.stopped``: Eye process stopped

    Emits data:
        ``pupil.<eye id>``: Pupil data for eye with id ``<eye id>``
        ``frame.eye.<eye id>``: Eye frames with id ``<eye id>``
    """

    # We deferr the imports becasue of multiprocessing.
    # Otherwise the world process each process also loads the other imports.
    import zmq
    import zmq_tools
    zmq_ctx = zmq.Context()
    ipc_socket = zmq_tools.Msg_Dispatcher(zmq_ctx, ipc_push_url)
    pupil_socket = zmq_tools.Msg_Streamer(zmq_ctx, ipc_pub_url)
    notify_sub = zmq_tools.Msg_Receiver(zmq_ctx, ipc_sub_url,
                                        topics=("notify",))

    with Is_Alive_Manager(is_alive_flag, ipc_socket, eye_id):

        # logging setup
        import logging
        logging.getLogger("OpenGL").setLevel(logging.ERROR)
        logger = logging.getLogger()
        logger.handlers = []
        logger.addHandler(zmq_tools.ZMQ_handler(zmq_ctx, ipc_push_url))
        # create logger for the context of this function
        logger = logging.getLogger(__name__)

        # general imports
        import numpy as np
        import cv2

        # display
        import glfw
        from pyglui import ui, graph, cygl
        from pyglui.cygl.utils import draw_points, RGBA, draw_polyline
        from pyglui.cygl.utils import Named_Texture
        from gl_utils import basic_gl_setup, adjust_gl_view, clear_gl_screen
        from gl_utils import make_coord_system_pixel_based
        from gl_utils import make_coord_system_norm_based
        from gl_utils import is_window_visible
        from ui_roi import UIRoi
        # monitoring
        import psutil

        # helpers/utils
        from uvc import get_time_monotonic, StreamError
        from file_methods import Persistent_Dict
<<<<<<< HEAD
        from version_utils import Version_Format as VersionFormat
        from methods import normalize, denormalize, timer
        from av_writer import JPEG_Writer, AV_Writer
        from video_capture import InitialisationError, Fake_Source
        from video_capture import EndofVideoFileError, source_classes
        from video_capture import manager_classes
        source_by_name = {src.class_name(): src for src in source_classes}
=======
        from version_utils import VersionFormat
        from methods import normalize, denormalize, Roi, timer
        from av_writer import JPEG_Writer,AV_Writer

        from video_capture import InitialisationError,StreamError, Fake_Source,EndofVideoFileError, source_classes, manager_classes
        source_by_name = {src.class_name():src for src in source_classes}
>>>>>>> b3f0f95f

        # Pupil detectors
        from pupil_detectors import Detector_2D, Detector_3D
        pupil_detectors = {Detector_2D.__name__: Detector_2D,
                           Detector_3D.__name__: Detector_3D}

        # UI Platform tweaks
        if platform.system() == 'Linux':
            scroll_factor = 10.0
            window_position_default = (600, 300 * eye_id)
        elif platform.system() == 'Windows':
            scroll_factor = 1.0
            window_position_default = (600, 31 + 300 * eye_id)
        else:
            scroll_factor = 1.0
            window_position_default = (600, 300 * eye_id)

        # g_pool holds variables for this process
        g_pool = Global_Container()

        # make some constants avaiable
        g_pool.user_dir = user_dir
        g_pool.version = version
        g_pool.app = 'capture'
        g_pool.timebase = timebase

        g_pool.ipc_pub = ipc_socket

        def get_timestamp():
            return get_time_monotonic() - g_pool.timebase.value
        g_pool.get_timestamp = get_timestamp
        g_pool.get_now = get_time_monotonic

        # Callback functions
        def on_resize(window, w, h):
            if is_window_visible(window):
                active_window = glfw.glfwGetCurrentContext()
                glfw.glfwMakeContextCurrent(window)
                g_pool.gui.update_window(w, h)
                graph.adjust_size(w, h)
                adjust_gl_view(w, h)
                glfw.glfwMakeContextCurrent(active_window)

        def on_key(window, key, scancode, action, mods):
            g_pool.gui.update_key(key, scancode, action, mods)

        def on_char(window, char):
            g_pool.gui.update_char(char)

        def on_iconify(window, iconified):
            g_pool.iconified = iconified

        def on_button(window, button, action, mods):
            if g_pool.display_mode == 'roi':
                if action == glfw.GLFW_RELEASE and g_pool.u_r.active_edit_pt:
                    g_pool.u_r.active_edit_pt = False
                    # if the roi interacts we dont want
                    # the gui to interact as well
                    return
                elif action == glfw.GLFW_PRESS:
                    pos = glfw.glfwGetCursorPos(window)
                    pos = normalize(pos, glfw.glfwGetWindowSize(main_window))
                    if g_pool.flip:
                        pos = 1 - pos[0], 1 - pos[1]
                    # Position in img pixels
                    pos = denormalize(pos, (frame.width, frame.height))
                    if g_pool.u_r.mouse_over_edit_pt(
                            pos, g_pool.u_r.handle_size + 40,
                            g_pool.u_r.handle_size + 40):
                        # if the roi interacts we dont want
                        # the gui to interact as well
                        return

            g_pool.gui.update_button(button, action, mods)

        def on_pos(window, x, y):
            hdpi_factor = glfw.glfwGetFramebufferSize(
                window)[0] / glfw.glfwGetWindowSize(window)[0]
            g_pool.gui.update_mouse(x * hdpi_factor, y * hdpi_factor)

            if g_pool.u_r.active_edit_pt:
                pos = normalize((x, y), glfw.glfwGetWindowSize(main_window))
                if g_pool.flip:
                    pos = 1 - pos[0], 1 - pos[1]
                pos = denormalize(pos, (frame.width, frame.height))
                g_pool.u_r.move_vertex(g_pool.u_r.active_pt_idx, pos)

        def on_scroll(window, x, y):
            g_pool.gui.update_scroll(x, y * scroll_factor)

        # load session persistent settings
        session_settings = Persistent_Dict(os.path.join(
            g_pool.user_dir, 'user_settings_eye%s' % eye_id))
        if session_settings.get("version",
                                VersionFormat('0.0')) < g_pool.version:
            logger.info("Session setting are from older version of this app."
                        + "I will not use those.")
            session_settings.clear()

        capture_manager_settings = session_settings.get(
            'capture_manager_settings', ('UVC_Manager', {}))

        if eye_id == 0:
            cap_src = ["Pupil Cam1 ID0", "HD-6000",
                       "Integrated Camera", "HD USB Camera", "USB 2.0 Camera"]
        else:
            cap_src = ["Pupil Cam1 ID1", "HD-6000", "Integrated Camera"]

        # Initialize capture
        default_settings = {
            'source_class_name': 'UVC_Source',
            'preferred_names': cap_src,
            'frame_size': (640, 480),
            'frame_rate': 90
        }
        settings = overwrite_cap_settings or session_settings.get(
            'capture_settings', default_settings)
        try:
            cap = source_by_name[settings['source_class_name']](
                g_pool, **settings)
        except (KeyError, InitialisationError) as e:
            if isinstance(e, KeyError):
                logger.warning('Incompatible capture setting encountered.'
                               + 'Falling back to fake source.')
            cap = Fake_Source(g_pool, **settings)

        g_pool.iconified = False
        g_pool.capture = cap
        g_pool.capture_manager = None
        g_pool.flip = session_settings.get('flip', False)
        g_pool.display_mode = session_settings.get(
            'display_mode', 'camera_image')
        g_pool.display_mode_info_text = {'camera_image': "Raw eye camera image. This uses the least amount of CPU power",
                                         'roi': "Click and drag on the blue circles to adjust the region of interest. The region should be as small as possible, but large enough to capture all pupil movements.",
                                         'algorithm': "Algorithm display mode overlays a visualization of the pupil detection parameters on top of the eye video. Adjust parameters within the Pupil Detection menu below."}

        g_pool.u_r = UIRoi(
            (g_pool.capture.frame_size[1], g_pool.capture.frame_size[0]))
        roi_user_settings = session_settings.get('roi')
        if roi_user_settings and roi_user_settings[-1] == g_pool.u_r.get()[-1]:
            g_pool.u_r.set(roi_user_settings)

        writer = None

        pupil_detector_settings = session_settings.get(
            'pupil_detector_settings', None)
        last_pupil_detector = pupil_detectors[session_settings.get(
            'last_pupil_detector', Detector_2D.__name__)]
        g_pool.pupil_detector = last_pupil_detector(
            g_pool, pupil_detector_settings)

        # UI callback functions
        def set_scale(new_scale):
            g_pool.gui.scale = new_scale
            g_pool.gui.collect_menus()

        def set_display_mode_info(val):
            g_pool.display_mode = val
            g_pool.display_mode_info.text = g_pool.display_mode_info_text[val]

        def set_detector(new_detector):
            g_pool.pupil_detector.cleanup()
            g_pool.pupil_detector = new_detector(g_pool)
            g_pool.pupil_detector.init_gui(g_pool.sidebar)

        # Initialize glfw
        glfw.glfwInit()
        title = "eye %s" % eye_id
        width, height = session_settings.get(
            'window_size', g_pool.capture.frame_size)
        main_window = glfw.glfwCreateWindow(width, height, title, None, None)
        window_pos = session_settings.get(
            'window_position', window_position_default)
        glfw.glfwSetWindowPos(main_window, window_pos[0], window_pos[1])
        glfw.glfwMakeContextCurrent(main_window)
        cygl.utils.init()

        # gl_state settings
        basic_gl_setup()
        g_pool.image_tex = Named_Texture()
        glfw.glfwSwapInterval(0)

        # setup GUI
        g_pool.gui = ui.UI()
        g_pool.gui.scale = session_settings.get('gui_scale', 1)
        g_pool.sidebar = ui.Scrolling_Menu(
            "Settings", pos=(-300, 0), size=(0, 0), header_pos='left')
        general_settings = ui.Growing_Menu('General')
        general_settings.append(ui.Slider(
            'scale', g_pool.gui, setter=set_scale, step=.05, min=1., max=2.5, label='Interface Size'))
        general_settings.append(ui.Button('Reset window size', lambda: glfw.glfwSetWindowSize(
            main_window, frame.width, frame.height)))
        general_settings.append(
            ui.Switch('flip', g_pool, label='Flip image display'))
        general_settings.append(ui.Selector('display_mode', g_pool, setter=set_display_mode_info, selection=[
                                'camera_image', 'roi', 'algorithm'], labels=['Camera Image', 'ROI', 'Algorithm'], label="Mode"))
        g_pool.display_mode_info = ui.Info_Text(
            g_pool.display_mode_info_text[g_pool.display_mode])
        general_settings.append(g_pool.display_mode_info)
        g_pool.gui.append(g_pool.sidebar)
        detector_selector = ui.Selector('pupil_detector', getter=lambda: g_pool.pupil_detector.__class__, setter=set_detector, selection=[
                                        Detector_2D, Detector_3D], labels=['C++ 2d detector', 'C++ 3d detector'], label="Detection method")
        general_settings.append(detector_selector)

        g_pool.capture_selector_menu = ui.Growing_Menu('Capture Selection')
        g_pool.capture_source_menu = ui.Growing_Menu('Capture Source')
        g_pool.capture.init_gui()

        g_pool.sidebar.append(general_settings)
        g_pool.sidebar.append(g_pool.capture_selector_menu)
        g_pool.sidebar.append(g_pool.capture_source_menu)

        g_pool.pupil_detector.init_gui(g_pool.sidebar)

        manager_class_name, manager_settings = capture_manager_settings
        manager_class_by_name = {c.__name__: c for c in manager_classes}
        g_pool.capture_manager = manager_class_by_name[
            manager_class_name](g_pool, **manager_settings)
        g_pool.capture_manager.init_gui()

        def open_manager(manager_class):
            g_pool.capture_manager.cleanup()
            g_pool.capture_manager = manager_class(g_pool)
            g_pool.capture_manager.init_gui()

        # We add the capture selection menu, after a manager has been added:
        g_pool.capture_selector_menu.insert(0, ui.Selector(
            'capture_manager', g_pool,
            setter=open_manager,
            getter=lambda: g_pool.capture_manager.__class__,
            selection=manager_classes,
            labels=[b.gui_name for b in manager_classes],
            label='Manager'
        ))

        # Register callbacks main_window
        glfw.glfwSetFramebufferSizeCallback(main_window, on_resize)
        glfw.glfwSetWindowIconifyCallback(main_window, on_iconify)
        glfw.glfwSetKeyCallback(main_window, on_key)
        glfw.glfwSetCharCallback(main_window, on_char)
        glfw.glfwSetMouseButtonCallback(main_window, on_button)
        glfw.glfwSetCursorPosCallback(main_window, on_pos)
        glfw.glfwSetScrollCallback(main_window, on_scroll)

        # set the last saved window size
        on_resize(main_window, *glfw.glfwGetWindowSize(main_window))

        # load last gui configuration
        g_pool.gui.configuration = session_settings.get('ui_config', {})

        # set up performance graphs
        pid = os.getpid()
        ps = psutil.Process(pid)
        ts = g_pool.get_timestamp()

        cpu_graph = graph.Bar_Graph()
        cpu_graph.pos = (20, 130)
        cpu_graph.update_fn = ps.cpu_percent
        cpu_graph.update_rate = 5
        cpu_graph.label = 'CPU %0.1f'

        fps_graph = graph.Bar_Graph()
        fps_graph.pos = (140, 130)
        fps_graph.update_rate = 5
        fps_graph.label = "%0.0f FPS"

        should_publish_frames = False
        frame_publish_format = 'jpeg'

        # create a timer to control window update frequency
        window_update_timer = timer(1 / 60)

        def window_should_update():
            return next(window_update_timer)

        logger.warning('Process started.')

        # Event loop
        while not glfw.glfwWindowShouldClose(main_window):

            if notify_sub.new_data:
                t, notification = notify_sub.recv()
                subject = notification['subject']
                if subject == 'eye_process.should_stop':
                    if notification['eye_id'] == eye_id:
                        break
                elif subject == 'set_detection_mapping_mode':
                    if notification['mode'] == '3d':
                        if not isinstance(g_pool.pupil_detector, Detector_3D):
                            set_detector(Detector_3D)
                        detector_selector.read_only = True
                    else:
                        if not isinstance(g_pool.pupil_detector, Detector_2D):
                            set_detector(Detector_2D)
                        detector_selector.read_only = False
                elif subject == 'recording.started':
                    if notification['record_eye']:
                        record_path = notification['rec_path']
                        raw_mode = notification['compression']
                        logger.info("Will save eye video to: %s" % record_path)
                        timestamps_path = os.path.join(
                            record_path, "eye%s_timestamps.npy" % eye_id)
                        if raw_mode and frame.jpeg_buffer:
                            video_path = os.path.join(
                                record_path, "eye%s.mp4" % eye_id)
                            writer = JPEG_Writer(
                                video_path, g_pool.capture.frame_rate)
                        else:
                            video_path = os.path.join(
                                record_path, "eye%s.mp4" % eye_id)
                            writer = AV_Writer(
                                video_path, g_pool.capture.frame_rate)
                        timestamps = []
                elif subject == 'recording.stopped':
                    if writer:
                        logger.info("Done recording.")
                        writer.release()
                        writer = None
                        np.save(timestamps_path, np.asarray(timestamps))
                        del timestamps
                elif subject.startswith('meta.should_doc'):
                    ipc_socket.notify({
                        'subject': 'meta.doc',
                        'actor': 'eye%i' % eye_id,
                        'doc': eye.__doc__
                    })
                elif subject.startswith('frame_publishing.started'):
                    should_publish_frames = True
                    frame_publish_format = notification.get('format', 'jpeg')
                elif subject.startswith('frame_publishing.stopped'):
                    should_publish_frames = False
                    frame_publish_format = 'jpeg'
                else:
                    g_pool.capture_manager.on_notify(notification)

            # Get an image from the grabber
            try:
                frame = g_pool.capture.get_frame()
            except StreamError as e:
                logger.error("Error getting frame. Stopping eye process.")
                logger.debug("Caught error: %s" % e)
                break
            except EndofVideoFileError:
                logger.warning("Video File is done. Stopping")
                g_pool.capture.seek_to_frame(0)
                frame = g_pool.capture.get_frame()

            g_pool.u_r = UIRoi((frame.height, frame.width))
            g_pool.capture_manager.update(frame, {})

            if should_publish_frames and frame.jpeg_buffer:
                if frame_publish_format == "jpeg":
                    data = frame.jpeg_buffer
                elif frame_publish_format == "yuv":
                    data = frame.yuv_buffer
                elif frame_publish_format == "bgr":
                    data = frame.bgr
                elif frame_publish_format == "gray":
                    data = frame.gray
                pupil_socket.send('frame.eye.%s' % eye_id, {
                    'width': frame.width,
                    'height': frame.width,
                    'index': frame.index,
                    'timestamp': frame.timestamp,
                    'format': frame_publish_format,
                    '__raw_data__': [data]
                })

            # update performace graphs
            t = frame.timestamp
            dt, ts = t - ts, t
            try:
                fps_graph.add(1. / dt)
            except ZeroDivisionError:
                pass
            cpu_graph.update()

            if writer:
                writer.write_video_frame(frame)
                timestamps.append(frame.timestamp)

            # pupil ellipse detection
            result = g_pool.pupil_detector.detect(
                frame, g_pool.u_r, g_pool.display_mode == 'algorithm')
            result['id'] = eye_id
            # stream the result
            pupil_socket.send('pupil.%s' % eye_id, result)

            # GL drawing
            if window_should_update():
                if is_window_visible(main_window):
                    glfw.glfwMakeContextCurrent(main_window)
                    clear_gl_screen()

                    # switch to work in normalized coordinate space
                    if g_pool.display_mode == 'algorithm':
                        g_pool.image_tex.update_from_ndarray(frame.img)
                    elif g_pool.display_mode in ('camera_image', 'roi'):
                        g_pool.image_tex.update_from_ndarray(frame.gray)
                    else:
                        pass

                    make_coord_system_norm_based(g_pool.flip)
                    g_pool.image_tex.draw()

                    make_coord_system_pixel_based(
                        (frame.height, frame.width, 3), g_pool.flip)
                    g_pool.capture.gl_display()

                    if result['method'] == '3d c++':

                        eye_ball = result['projected_sphere']
                        try:
                            pts = cv2.ellipse2Poly(
                                (int(eye_ball['center'][0]),
                                 int(eye_ball['center'][1])),
                                (eye_ball['axes'][0] // 2,
                                 eye_ball['axes'][1] // 2),
                                int(eye_ball['angle']), 0, 360, 8)
                        except ValueError as e:
                            pass
                        else:
                            draw_polyline(pts, 2, RGBA(0., .9, .1,
                                                       result['model_confidence']))

                    if result['confidence'] > 0:
                        if 'ellipse' in result:
                            pts = cv2.ellipse2Poly(
                                (int(result['ellipse']['center'][0]),
                                 int(result['ellipse']['center'][1])),
                                (result['ellipse']['axes'][0] // 2,
                                 result['ellipse']['axes'][1] // 2),
                                int(result['ellipse']['angle']), 0, 360, 15)
                            # scale it a little
                            confidence = result['confidence'] * 0.7
                            draw_polyline(pts, 1, RGBA(1., 0, 0, confidence))
                            draw_points([result['ellipse']['center']],
                                        size=20,
                                        color=RGBA(1., 0., 0., confidence),
                                        sharpness=1.)

                    # render graphs
                    graph.push_view()
                    fps_graph.draw()
                    cpu_graph.draw()
                    graph.pop_view()

                    # render GUI
                    g_pool.gui.update()

                    # render the ROI
                    g_pool.u_r.draw(g_pool.gui.scale)
                    if g_pool.display_mode == 'roi':
                        g_pool.u_r.draw_points(g_pool.gui.scale)

                    # update screen
                    glfw.glfwSwapBuffers(main_window)
                glfw.glfwPollEvents()
                g_pool.pupil_detector.visualize()  # detector decides if we visualize or not

        # END while running

        # in case eye recording was still runnnig: Save&close
        if writer:
            logger.info("Done recording eye.")
            writer = None
            np.save(timestamps_path, np.asarray(timestamps))

        glfw.glfwRestoreWindow(main_window)  # need to do this for windows os
        # save session persistent settings
        session_settings['gui_scale'] = g_pool.gui.scale
        session_settings['roi'] = g_pool.u_r.get()
        session_settings['flip'] = g_pool.flip
        session_settings['display_mode'] = g_pool.display_mode
        session_settings['ui_config'] = g_pool.gui.configuration
        session_settings['capture_settings'] = g_pool.capture.settings
        session_settings[
            'capture_manager_settings'] = g_pool.capture_manager.class_name, g_pool.capture_manager.get_init_dict()
        session_settings['window_size'] = glfw.glfwGetWindowSize(main_window)
        session_settings[
            'window_position'] = glfw.glfwGetWindowPos(main_window)
        session_settings['version'] = g_pool.version
        session_settings[
            'last_pupil_detector'] = g_pool.pupil_detector.__class__.__name__
        session_settings[
            'pupil_detector_settings'] = g_pool.pupil_detector.get_settings()
        session_settings.close()

        g_pool.capture.deinit_gui()
        g_pool.pupil_detector.cleanup()
        g_pool.gui.terminate()
        glfw.glfwDestroyWindow(main_window)
        glfw.glfwTerminate()
        g_pool.capture_manager.cleanup()
        g_pool.capture.cleanup()
        logger.info("Process shutting down.")


def eye_profiled(timebase, is_alive_flag, ipc_pub_url, ipc_sub_url, ipc_push_url, user_dir, version, eye_id, overwrite_cap_settings=None):
    import cProfile
    import subprocess
    import os
    from eye import eye
    cProfile.runctx("eye(timebase, is_alive_flag,ipc_pub_url,ipc_sub_url,ipc_push_url, user_dir, version, eye_id, overwrite_cap_settings)", {
                    'timebase': timebase, 'is_alive_flag': is_alive_flag, 'ipc_pub_url': ipc_pub_url, 'ipc_sub_url': ipc_sub_url, 'ipc_push_url': ipc_push_url, 'user_dir': user_dir, 'version': version, 'eye_id': eye_id, 'overwrite_cap_settings': overwrite_cap_settings}, locals(), "eye%s.pstats" % eye_id)
    loc = os.path.abspath(__file__).rsplit('pupil_src', 1)
    gprof2dot_loc = os.path.join(
        loc[0], 'pupil_src', 'shared_modules', 'gprof2dot.py')
    subprocess.call("python " + gprof2dot_loc +
                    " -f pstats eye%s.pstats | dot -Tpng -o eye%s_cpu_time.png" % (eye_id, eye_id), shell=True)
    print("created cpu time graph for eye%s process. Please check out the png next to the eye.py file" % eye_id)<|MERGE_RESOLUTION|>--- conflicted
+++ resolved
@@ -72,8 +72,7 @@
     zmq_ctx = zmq.Context()
     ipc_socket = zmq_tools.Msg_Dispatcher(zmq_ctx, ipc_push_url)
     pupil_socket = zmq_tools.Msg_Streamer(zmq_ctx, ipc_pub_url)
-    notify_sub = zmq_tools.Msg_Receiver(zmq_ctx, ipc_sub_url,
-                                        topics=("notify",))
+    notify_sub = zmq_tools.Msg_Receiver(zmq_ctx, ipc_sub_url, topics=("notify",))
 
     with Is_Alive_Manager(is_alive_flag, ipc_socket, eye_id):
 
@@ -106,7 +105,6 @@
         # helpers/utils
         from uvc import get_time_monotonic, StreamError
         from file_methods import Persistent_Dict
-<<<<<<< HEAD
         from version_utils import Version_Format as VersionFormat
         from methods import normalize, denormalize, timer
         from av_writer import JPEG_Writer, AV_Writer
@@ -114,14 +112,7 @@
         from video_capture import EndofVideoFileError, source_classes
         from video_capture import manager_classes
         source_by_name = {src.class_name(): src for src in source_classes}
-=======
-        from version_utils import VersionFormat
-        from methods import normalize, denormalize, Roi, timer
-        from av_writer import JPEG_Writer,AV_Writer
-
-        from video_capture import InitialisationError,StreamError, Fake_Source,EndofVideoFileError, source_classes, manager_classes
-        source_by_name = {src.class_name():src for src in source_classes}
->>>>>>> b3f0f95f
+
 
         # Pupil detectors
         from pupil_detectors import Detector_2D, Detector_3D
@@ -213,65 +204,53 @@
             g_pool.gui.update_scroll(x, y * scroll_factor)
 
         # load session persistent settings
-        session_settings = Persistent_Dict(os.path.join(
-            g_pool.user_dir, 'user_settings_eye%s' % eye_id))
-        if session_settings.get("version",
-                                VersionFormat('0.0')) < g_pool.version:
-            logger.info("Session setting are from older version of this app."
-                        + "I will not use those.")
+        session_settings = Persistent_Dict(os.path.join(g_pool.user_dir, 'user_settings_eye%s' % eye_id))
+        if session_settings.get("version", VersionFormat('0.0')) < g_pool.version:
+            logger.info("Session setting are from older version of this app. I will not use those.")
             session_settings.clear()
 
-        capture_manager_settings = session_settings.get(
-            'capture_manager_settings', ('UVC_Manager', {}))
+        capture_manager_settings = session_settings.get('capture_manager_settings', ('UVC_Manager', {}))
 
         if eye_id == 0:
-            cap_src = ["Pupil Cam1 ID0", "HD-6000",
-                       "Integrated Camera", "HD USB Camera", "USB 2.0 Camera"]
+            cap_src = ["Pupil Cam1 ID0", "HD-6000", "Integrated Camera", "HD USB Camera", "USB 2.0 Camera"]
         else:
             cap_src = ["Pupil Cam1 ID1", "HD-6000", "Integrated Camera"]
 
         # Initialize capture
         default_settings = {
-            'source_class_name': 'UVC_Source',
-            'preferred_names': cap_src,
-            'frame_size': (640, 480),
-            'frame_rate': 90
-        }
-        settings = overwrite_cap_settings or session_settings.get(
-            'capture_settings', default_settings)
+                            'source_class_name': 'UVC_Source',
+                            'preferred_names': cap_src,
+                            'frame_size': (640, 480),
+                            'frame_rate': 90
+                            }
+
+        settings = overwrite_cap_settings or session_settings.get( 'capture_settings', default_settings)
         try:
-            cap = source_by_name[settings['source_class_name']](
-                g_pool, **settings)
+            cap = source_by_name[settings['source_class_name']](g_pool, **settings)
         except (KeyError, InitialisationError) as e:
             if isinstance(e, KeyError):
-                logger.warning('Incompatible capture setting encountered.'
-                               + 'Falling back to fake source.')
+                logger.warning('Incompatible capture setting encountered. Falling back to fake source.')
             cap = Fake_Source(g_pool, **settings)
 
         g_pool.iconified = False
         g_pool.capture = cap
         g_pool.capture_manager = None
         g_pool.flip = session_settings.get('flip', False)
-        g_pool.display_mode = session_settings.get(
-            'display_mode', 'camera_image')
+        g_pool.display_mode = session_settings.get('display_mode', 'camera_image')
         g_pool.display_mode_info_text = {'camera_image': "Raw eye camera image. This uses the least amount of CPU power",
                                          'roi': "Click and drag on the blue circles to adjust the region of interest. The region should be as small as possible, but large enough to capture all pupil movements.",
                                          'algorithm': "Algorithm display mode overlays a visualization of the pupil detection parameters on top of the eye video. Adjust parameters within the Pupil Detection menu below."}
 
-        g_pool.u_r = UIRoi(
-            (g_pool.capture.frame_size[1], g_pool.capture.frame_size[0]))
+        g_pool.u_r = UIRoi((g_pool.capture.frame_size[1], g_pool.capture.frame_size[0]))
         roi_user_settings = session_settings.get('roi')
         if roi_user_settings and roi_user_settings[-1] == g_pool.u_r.get()[-1]:
             g_pool.u_r.set(roi_user_settings)
 
         writer = None
 
-        pupil_detector_settings = session_settings.get(
-            'pupil_detector_settings', None)
-        last_pupil_detector = pupil_detectors[session_settings.get(
-            'last_pupil_detector', Detector_2D.__name__)]
-        g_pool.pupil_detector = last_pupil_detector(
-            g_pool, pupil_detector_settings)
+        pupil_detector_settings = session_settings.get('pupil_detector_settings', None)
+        last_pupil_detector = pupil_detectors[session_settings.get( 'last_pupil_detector', Detector_2D.__name__)]
+        g_pool.pupil_detector = last_pupil_detector(g_pool, pupil_detector_settings)
 
         # UI callback functions
         def set_scale(new_scale):
@@ -290,11 +269,9 @@
         # Initialize glfw
         glfw.glfwInit()
         title = "eye %s" % eye_id
-        width, height = session_settings.get(
-            'window_size', g_pool.capture.frame_size)
+        width, height = session_settings.get( 'window_size', g_pool.capture.frame_size)
         main_window = glfw.glfwCreateWindow(width, height, title, None, None)
-        window_pos = session_settings.get(
-            'window_position', window_position_default)
+        window_pos = session_settings.get( 'window_position', window_position_default)
         glfw.glfwSetWindowPos(main_window, window_pos[0], window_pos[1])
         glfw.glfwMakeContextCurrent(main_window)
         cygl.utils.init()
@@ -307,23 +284,35 @@
         # setup GUI
         g_pool.gui = ui.UI()
         g_pool.gui.scale = session_settings.get('gui_scale', 1)
-        g_pool.sidebar = ui.Scrolling_Menu(
-            "Settings", pos=(-300, 0), size=(0, 0), header_pos='left')
+        g_pool.sidebar = ui.Scrolling_Menu("Settings",
+                                            pos=(-300, 0),
+                                            size=(0, 0),
+                                            header_pos='left')
         general_settings = ui.Growing_Menu('General')
-        general_settings.append(ui.Slider(
-            'scale', g_pool.gui, setter=set_scale, step=.05, min=1., max=2.5, label='Interface Size'))
-        general_settings.append(ui.Button('Reset window size', lambda: glfw.glfwSetWindowSize(
-            main_window, frame.width, frame.height)))
-        general_settings.append(
-            ui.Switch('flip', g_pool, label='Flip image display'))
-        general_settings.append(ui.Selector('display_mode', g_pool, setter=set_display_mode_info, selection=[
-                                'camera_image', 'roi', 'algorithm'], labels=['Camera Image', 'ROI', 'Algorithm'], label="Mode"))
-        g_pool.display_mode_info = ui.Info_Text(
-            g_pool.display_mode_info_text[g_pool.display_mode])
+        general_settings.append(ui.Slider('scale',
+                                            g_pool.gui,
+                                            setter=set_scale,
+                                            step=.05, min=1., max=2.5,
+                                            label='Interface Size'))
+        general_settings.append(ui.Button('Reset window size',
+                                            lambda: glfw.glfwSetWindowSize( main_window, frame.width, frame.height)))
+        general_settings.append(ui.Switch('flip',
+                                            g_pool,
+                                            label='Flip image display'))
+        general_settings.append(ui.Selector('display_mode',
+                                            g_pool,
+                                            setter=set_display_mode_info,
+                                            selection=[ 'camera_image', 'roi', 'algorithm'],
+                                            labels=['Camera Image', 'ROI', 'Algorithm'],
+                                            label="Mode"))
+        g_pool.display_mode_info = ui.Info_Text( g_pool.display_mode_info_text[g_pool.display_mode])
         general_settings.append(g_pool.display_mode_info)
         g_pool.gui.append(g_pool.sidebar)
-        detector_selector = ui.Selector('pupil_detector', getter=lambda: g_pool.pupil_detector.__class__, setter=set_detector, selection=[
-                                        Detector_2D, Detector_3D], labels=['C++ 2d detector', 'C++ 3d detector'], label="Detection method")
+        detector_selector = ui.Selector('pupil_detector',
+                                        getter=lambda: g_pool.pupil_detector.__class__,
+                                        setter=set_detector, selection=[ Detector_2D, Detector_3D],
+                                        labels=['C++ 2d detector', 'C++ 3d detector'],
+                                        label="Detection method")
         general_settings.append(detector_selector)
 
         g_pool.capture_selector_menu = ui.Growing_Menu('Capture Selection')
@@ -349,13 +338,13 @@
 
         # We add the capture selection menu, after a manager has been added:
         g_pool.capture_selector_menu.insert(0, ui.Selector(
-            'capture_manager', g_pool,
-            setter=open_manager,
-            getter=lambda: g_pool.capture_manager.__class__,
-            selection=manager_classes,
-            labels=[b.gui_name for b in manager_classes],
-            label='Manager'
-        ))
+                                            'capture_manager', g_pool,
+                                            setter=open_manager,
+                                            getter=lambda: g_pool.capture_manager.__class__,
+                                            selection=manager_classes,
+                                            labels=[b.gui_name for b in manager_classes],
+                                            label='Manager'
+                                            ))
 
         # Register callbacks main_window
         glfw.glfwSetFramebufferSizeCallback(main_window, on_resize)
@@ -482,13 +471,13 @@
                 elif frame_publish_format == "gray":
                     data = frame.gray
                 pupil_socket.send('frame.eye.%s' % eye_id, {
-                    'width': frame.width,
-                    'height': frame.width,
-                    'index': frame.index,
-                    'timestamp': frame.timestamp,
-                    'format': frame_publish_format,
-                    '__raw_data__': [data]
-                })
+                                    'width': frame.width,
+                                    'height': frame.width,
+                                    'index': frame.index,
+                                    'timestamp': frame.timestamp,
+                                    'format': frame_publish_format,
+                                    '__raw_data__': [data]
+                                    })
 
             # update performace graphs
             t = frame.timestamp
@@ -544,8 +533,7 @@
                         except ValueError as e:
                             pass
                         else:
-                            draw_polyline(pts, 2, RGBA(0., .9, .1,
-                                                       result['model_confidence']))
+                            draw_polyline(pts, 2, RGBA(0., .9, .1,result['model_confidence']))
 
                     if result['confidence'] > 0:
                         if 'ellipse' in result:
@@ -555,7 +543,6 @@
                                 (result['ellipse']['axes'][0] // 2,
                                  result['ellipse']['axes'][1] // 2),
                                 int(result['ellipse']['angle']), 0, 360, 15)
-                            # scale it a little
                             confidence = result['confidence'] * 0.7
                             draw_polyline(pts, 1, RGBA(1., 0, 0, confidence))
                             draw_points([result['ellipse']['center']],
@@ -598,16 +585,12 @@
         session_settings['display_mode'] = g_pool.display_mode
         session_settings['ui_config'] = g_pool.gui.configuration
         session_settings['capture_settings'] = g_pool.capture.settings
-        session_settings[
-            'capture_manager_settings'] = g_pool.capture_manager.class_name, g_pool.capture_manager.get_init_dict()
+        session_settings['capture_manager_settings'] = g_pool.capture_manager.class_name, g_pool.capture_manager.get_init_dict()
         session_settings['window_size'] = glfw.glfwGetWindowSize(main_window)
-        session_settings[
-            'window_position'] = glfw.glfwGetWindowPos(main_window)
+        session_settings['window_position'] = glfw.glfwGetWindowPos(main_window)
         session_settings['version'] = g_pool.version
-        session_settings[
-            'last_pupil_detector'] = g_pool.pupil_detector.__class__.__name__
-        session_settings[
-            'pupil_detector_settings'] = g_pool.pupil_detector.get_settings()
+        session_settings['last_pupil_detector'] = g_pool.pupil_detector.__class__.__name__
+        session_settings['pupil_detector_settings'] = g_pool.pupil_detector.get_settings()
         session_settings.close()
 
         g_pool.capture.deinit_gui()
@@ -625,11 +608,8 @@
     import subprocess
     import os
     from eye import eye
-    cProfile.runctx("eye(timebase, is_alive_flag,ipc_pub_url,ipc_sub_url,ipc_push_url, user_dir, version, eye_id, overwrite_cap_settings)", {
-                    'timebase': timebase, 'is_alive_flag': is_alive_flag, 'ipc_pub_url': ipc_pub_url, 'ipc_sub_url': ipc_sub_url, 'ipc_push_url': ipc_push_url, 'user_dir': user_dir, 'version': version, 'eye_id': eye_id, 'overwrite_cap_settings': overwrite_cap_settings}, locals(), "eye%s.pstats" % eye_id)
+    cProfile.runctx("eye(timebase, is_alive_flag,ipc_pub_url,ipc_sub_url,ipc_push_url, user_dir, version, eye_id, overwrite_cap_settings)", {'timebase': timebase, 'is_alive_flag': is_alive_flag, 'ipc_pub_url': ipc_pub_url, 'ipc_sub_url': ipc_sub_url, 'ipc_push_url': ipc_push_url, 'user_dir': user_dir, 'version': version, 'eye_id': eye_id, 'overwrite_cap_settings': overwrite_cap_settings}, locals(), "eye%s.pstats" % eye_id)
     loc = os.path.abspath(__file__).rsplit('pupil_src', 1)
-    gprof2dot_loc = os.path.join(
-        loc[0], 'pupil_src', 'shared_modules', 'gprof2dot.py')
-    subprocess.call("python " + gprof2dot_loc +
-                    " -f pstats eye%s.pstats | dot -Tpng -o eye%s_cpu_time.png" % (eye_id, eye_id), shell=True)
+    gprof2dot_loc = os.path.join(loc[0], 'pupil_src', 'shared_modules', 'gprof2dot.py')
+    subprocess.call("python " + gprof2dot_loc + " -f pstats eye%s.pstats | dot -Tpng -o eye%s_cpu_time.png" % (eye_id, eye_id), shell=True)
     print("created cpu time graph for eye%s process. Please check out the png next to the eye.py file" % eye_id)