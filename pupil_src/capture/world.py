'''
(*)~---------------------------------------------------------------------------
Pupil - eye tracking platform
Copyright (C) 2012-2017  Pupil Labs

Distributed under the terms of the GNU
Lesser General Public License (LGPL v3.0).
See COPYING and COPYING.LESSER for license details.
---------------------------------------------------------------------------~(*)
'''
import os
import platform


class Global_Container(object):
    pass


def world(timebase, eyes_are_alive, ipc_pub_url, ipc_sub_url,
          ipc_push_url, user_dir, version):
    """Reads world video and runs plugins.

    Creates a window, gl context.
    Grabs images from a capture.
    Maps pupil to gaze data
    Can run various plug-ins.

    Reacts to notifications:
        ``set_detection_mapping_mode``
        ``eye_process.started``
        ``start_plugin``

    Emits notifications:
        ``eye_process.should_start``
        ``eye_process.should_stop``
        ``set_detection_mapping_mode``
        ``world_process.started``
        ``world_process.stopped``
        ``recording.should_stop``: Emits on camera failure
        ``launcher_process.should_stop``

    Emits data:
        ``gaze``: Gaze data from current gaze mapping plugin.``
        ``*``: any other plugin generated data in the events
               that it not [dt,pupil,gaze].
    """

    # We defer the imports because of multiprocessing.
    # Otherwise the world process each process also loads the other imports.
    # This is not harmful but unnecessary.

    # general imports
    from time import sleep
    import logging

    # networking
    import zmq
    import zmq_tools

    # zmq ipc setup
    zmq_ctx = zmq.Context()
<<<<<<< HEAD
    ipc_pub = zmq_tools.Msg_Dispatcher(zmq_ctx,ipc_push_url)
    notify_sub = zmq_tools.Msg_Receiver(zmq_ctx,ipc_sub_url,topics=('notify',))
=======
    ipc_pub = zmq_tools.Msg_Dispatcher(zmq_ctx, ipc_push_url)
    gaze_pub = zmq_tools.Msg_Streamer(zmq_ctx, ipc_pub_url)
    pupil_sub = zmq_tools.Msg_Receiver(zmq_ctx, ipc_sub_url, topics=('pupil',))
    notify_sub = zmq_tools.Msg_Receiver(zmq_ctx, ipc_sub_url, topics=('notify',))
>>>>>>> f81dc5c0

    # log setup
    logging.getLogger("OpenGL").setLevel(logging.ERROR)
    logger = logging.getLogger()
    logger.handlers = []
    logger.addHandler(zmq_tools.ZMQ_handler(zmq_ctx, ipc_push_url))
    # create logger for the context of this function
    logger = logging.getLogger(__name__)

    # display
    import glfw
<<<<<<< HEAD
    from pyglui import ui,graph,cygl,__version__ as pyglui_version
    assert pyglui_version >= '1.2'
    from pyglui.cygl.utils import Named_Texture
    from gl_utils import basic_gl_setup,adjust_gl_view,is_window_visible

=======
    from pyglui import ui, graph, cygl, __version__ as pyglui_version
    assert pyglui_version >= '1.0'
    from pyglui.cygl.utils import Named_Texture
    import gl_utils
>>>>>>> f81dc5c0

    # monitoring
    import psutil

    # helpers/utils
    from version_utils import VersionFormat
    from file_methods import Persistent_Dict
    from methods import normalize, denormalize, delta_t, get_system_info
    from uvc import get_time_monotonic
    logger.info('Application Version: {}'.format(version))
    logger.info('System Info: {}'.format(get_system_info()))

<<<<<<< HEAD
=======
    # video sources
    from video_capture import InitialisationError, StreamError, Fake_Source, EndofVideoFileError, source_classes, manager_classes
    source_by_name = {src.class_name(): src for src in source_classes}
>>>>>>> f81dc5c0
    import audio

    # trigger pupil detector cpp build:
    import pupil_detectors
    del pupil_detectors

    # Plug-ins
    from plugin import Plugin, Plugin_List, import_runtime_plugins
    from calibration_routines import calibration_plugins, gaze_mapping_plugins
    from fixation_detector import Fixation_Detector_3D
    from recorder import Recorder
    from display_recent_gaze import Display_Recent_Gaze
    from time_sync import Time_Sync
    from pupil_remote import Pupil_Remote
    from pupil_groups import Pupil_Groups
    from surface_tracker import Surface_Tracker
    from log_display import Log_Display
    from annotations import Annotation_Capture
    from log_history import Log_History
    from frame_publisher import Frame_Publisher
    from video_capture import source_classes, manager_classes,Base_Source
    from pupil_data_relay import Pupil_Data_Relay

    # UI Platform tweaks
    if platform.system() == 'Linux':
        scroll_factor = 10.0
        window_position_default = (0, 0)
    elif platform.system() == 'Windows':
<<<<<<< HEAD
        scroll_factor = 10.0
        window_position_default = (8,31)
=======
        scroll_factor = 1.0
        window_position_default = (8, 31)
>>>>>>> f81dc5c0
    else:
        scroll_factor = 1.0
        window_position_default = (0, 0)

    # g_pool holds variables for this process they are accesible to all plugins
    g_pool = Global_Container()
    g_pool.app = 'capture'
    g_pool.process = 'world'
    g_pool.user_dir = user_dir
    g_pool.version = version
    g_pool.timebase = timebase
    g_pool.zmq_ctx = zmq_ctx
    g_pool.ipc_pub = ipc_pub
    g_pool.ipc_pub_url = ipc_pub_url
    g_pool.ipc_sub_url = ipc_sub_url
    g_pool.ipc_push_url = ipc_push_url
    g_pool.eyes_are_alive = eyes_are_alive

    def get_timestamp():
        return get_time_monotonic() - g_pool.timebase.value
    g_pool.get_timestamp = get_timestamp
    g_pool.get_now = get_time_monotonic

<<<<<<< HEAD

    #manage plugins
    runtime_plugins = import_runtime_plugins(os.path.join(g_pool.user_dir,'plugins'))
    user_launchable_plugins = [Pupil_Groups,Frame_Publisher,Show_Calibration,Pupil_Remote,Time_Sync,Surface_Tracker,Annotation_Capture,Log_History,Fixation_Detector_3D]+runtime_plugins
    system_plugins  = [Log_Display,Display_Recent_Gaze,Recorder,Pupil_Data_Relay]
    plugin_by_index =  system_plugins+user_launchable_plugins+calibration_plugins+gaze_mapping_plugins+manager_classes+source_classes
    plugin_by_name = {p.__name__:p for p in plugin_by_index}

    default_capture_settings = {
        'preferred_names'  : ["Pupil Cam1 ID2","Logitech Camera","(046d:081d)","C510","B525", "C525","C615","C920","C930e"],
        'frame_size': (1280,720),
        'frame_rate': 30
    }

    default_plugins = [("UVC_Source",default_capture_settings),('Pupil_Data_Relay',{}),('UVC_Manager',{}),('Log_Display',{}),('Dummy_Gaze_Mapper',{}),('Display_Recent_Gaze',{}), ('Screen_Marker_Calibration',{}),('Recorder',{}),('Pupil_Remote',{}),('Fixation_Detector_3D',{})]

=======
    # manage plugins
    runtime_plugins = import_runtime_plugins(
        os.path.join(g_pool.user_dir, 'plugins'))
    user_launchable_plugins = [Pupil_Groups, Frame_Publisher,
                               Pupil_Remote, Time_Sync, Surface_Tracker,
                               Annotation_Capture, Log_History,
                               Fixation_Detector_3D] + runtime_plugins
    system_plugins = [Log_Display, Display_Recent_Gaze, Recorder]
    plugin_by_index = system_plugins + user_launchable_plugins + calibration_plugins + gaze_mapping_plugins + manager_classes
    name_by_index = [p.__name__ for p in plugin_by_index]
    plugin_by_name = dict(zip(name_by_index, plugin_by_index))
    default_plugins = [('UVC_Manager', {}),
                       ('Log_Display', {}),
                       ('Dummy_Gaze_Mapper', {}),
                       ('Display_Recent_Gaze', {}),
                       ('Screen_Marker_Calibration', {}),
                       ('Recorder', {}),
                       ('Pupil_Remote', {})]
>>>>>>> f81dc5c0

    # Callback functions
    def on_resize(window, w, h):
        if gl_utils.is_window_visible(window):
            g_pool.gui.update_window(w, h)
            g_pool.gui.collect_menus()
            graph.adjust_size(w, h)
            gl_utils.adjust_gl_view(w, h)
            for p in g_pool.plugins:
                p.on_window_resize(window, w, h)

    def on_iconify(window, iconified):
        g_pool.iconified = iconified

    def on_key(window, key, scancode, action, mods):
        g_pool.gui.update_key(key, scancode, action, mods)

    def on_char(window, char):
        g_pool.gui.update_char(char)

    def on_button(window, button, action, mods):
        g_pool.gui.update_button(button, action, mods)
        pos = glfw.glfwGetCursorPos(window)
<<<<<<< HEAD
        pos = normalize(pos,glfw.glfwGetWindowSize(main_window))
        pos = denormalize(pos,g_pool.capture.frame_size) # Position in img pixels
=======
        pos = normalize(pos, glfw.glfwGetWindowSize(main_window))
        # Position in img pixels
        pos = denormalize(pos, (frame.img.shape[1], frame.img.shape[0]))
>>>>>>> f81dc5c0
        for p in g_pool.plugins:
            p.on_click(pos, button, action)

    def on_pos(window, x, y):
        hdpi_factor = float(glfw.glfwGetFramebufferSize(
            window)[0] / glfw.glfwGetWindowSize(window)[0])
        x, y = x * hdpi_factor, y * hdpi_factor
        g_pool.gui.update_mouse(x, y)

    def on_scroll(window, x, y):
        g_pool.gui.update_scroll(x, y * scroll_factor)

    tick = delta_t()

    def get_dt():
        return next(tick)

    # load session persistent settings
    session_settings = Persistent_Dict(os.path.join(g_pool.user_dir, 'user_settings_world'))
    if session_settings.get("version", VersionFormat('0.0')) < g_pool.version:
        logger.info("Session setting are from older version of this app. I will not use those.")
        session_settings.clear()

<<<<<<< HEAD
=======
    # Initialize capture
    default_settings = {
        'source_class_name': 'UVC_Source',
        'preferred_names': ["Pupil Cam1 ID2", "Logitech Camera", "(046d:081d)","C510", "B525", "C525", "C615", "C920", "C930e"],
        'frame_size': (1280, 720),
        'frame_rate': 30
    }
    settings = session_settings.get('capture_settings', default_settings)
    try:
        cap = source_by_name[settings['source_class_name']](g_pool, **settings)
    except (KeyError, InitialisationError) as e:
        if isinstance(e, KeyError):
            logger.warning(
                'Incompatible capture setting encountered. Falling back to fake source.')
        cap = Fake_Source(g_pool, **settings)
>>>>>>> f81dc5c0

    g_pool.iconified = False
    g_pool.detection_mapping_mode = session_settings.get('detection_mapping_mode', '3d')
    g_pool.active_calibration_plugin = None
    g_pool.active_gaze_mapping_plugin = None
    g_pool.capture_manager = None

    audio.audio_mode = session_settings.get('audio_mode', audio.default_audio_mode)

    def open_plugin(plugin):
        if plugin == "Select to load":
            return
        g_pool.plugins.add(plugin)

    def set_scale(new_scale):
        g_pool.gui.scale = new_scale
        g_pool.gui.collect_menus()

    def launch_eye_process(eye_id, delay=0):
        n = {'subject': 'eye_process.should_start.{}'.format(eye_id),
             'eye_id': eye_id, 'delay': delay}
        ipc_pub.notify(n)

    def stop_eye_process(eye_id):
        n = {'subject': 'eye_process.should_stop', 'eye_id': eye_id}
        ipc_pub.notify(n)

    def start_stop_eye(eye_id, make_alive):
        if make_alive:
            launch_eye_process(eye_id)
        else:
            stop_eye_process(eye_id)

    def set_detection_mapping_mode(new_mode):
        n = {'subject': 'set_detection_mapping_mode', 'mode': new_mode}
        ipc_pub.notify(n)

    def handle_notifications(n):
        subject = n['subject']
        if subject == 'set_detection_mapping_mode':
            if n['mode'] == '2d':
                if ("Vector_Gaze_Mapper" in
                        g_pool.active_gaze_mapping_plugin.class_name):
                    logger.warning("The gaze mapper is not supported in 2d mode. Please recalibrate.")
                    g_pool.plugins.add(plugin_by_name['Dummy_Gaze_Mapper'])
            g_pool.detection_mapping_mode = n['mode']
        elif subject == 'start_plugin':
            g_pool.plugins.add(
                plugin_by_name[n['name']], args=n.get('args', {}))
        elif subject == 'eye_process.started':
            n = {'subject': 'set_detection_mapping_mode',
                 'mode': g_pool.detection_mapping_mode}
            ipc_pub.notify(n)
        elif subject.startswith('meta.should_doc'):
            ipc_pub.notify({'subject': 'meta.doc',
                            'actor': g_pool.app,
                            'doc': world.__doc__})
            for p in g_pool.plugins:
                if (p.on_notify.__doc__
                        and p.__class__.on_notify != Plugin.on_notify):
                    ipc_pub.notify({'subject': 'meta.doc',
                                    'actor': p.class_name,
                                    'doc': p.on_notify.__doc__})

    # window and gl setup
    glfw.glfwInit()
<<<<<<< HEAD
    width,height = session_settings.get('window_size',(1280,720))
    main_window = glfw.glfwCreateWindow(width,height, "World")
    window_pos = session_settings.get('window_position',window_position_default)
    glfw.glfwSetWindowPos(main_window,window_pos[0],window_pos[1])
=======
    width, height = session_settings.get('window_size', cap.frame_size)
    main_window = glfw.glfwCreateWindow(width, height, "World")
    window_pos = session_settings.get(
        'window_position', window_position_default)
    glfw.glfwSetWindowPos(main_window, window_pos[0], window_pos[1])
>>>>>>> f81dc5c0
    glfw.glfwMakeContextCurrent(main_window)
    cygl.utils.init()
    g_pool.main_window = main_window

    # setup GUI
    g_pool.gui = ui.UI()
    g_pool.gui.scale = session_settings.get('gui_scale', 1)
    g_pool.sidebar = ui.Scrolling_Menu("Settings", pos=(-350, 0), size=(0, 0), header_pos='left')
    general_settings = ui.Growing_Menu('General')
<<<<<<< HEAD
    general_settings.append(ui.Slider('scale',g_pool.gui, setter=set_scale,step = .05,min=1.,max=2.5,label='Interface size'))
    general_settings.append(ui.Button('Reset window size',lambda: glfw.glfwSetWindowSize(main_window,g_pool.capture.frame_size[0],g_pool.capture.frame_size[1])) )
    general_settings.append(ui.Selector('audio_mode',audio,selection=audio.audio_modes))
    general_settings.append(ui.Selector('detection_mapping_mode',g_pool,label='detection & mapping mode',setter=set_detection_mapping_mode,selection=['2d','3d']))
    general_settings.append(ui.Switch('eye0_process',label='Detect eye 0',setter=lambda alive: start_stop_eye(0,alive),getter=lambda: eyes_are_alive[0].value ))
    general_settings.append(ui.Switch('eye1_process',label='Detect eye 1',setter=lambda alive: start_stop_eye(1,alive),getter=lambda: eyes_are_alive[1].value ))
=======
    general_settings.append(ui.Slider('scale', g_pool.gui, setter=set_scale, step=.05, min=1., max=2.5, label='Interface size'))
    general_settings.append(ui.Button('Reset window size', lambda: glfw.glfwSetWindowSize(main_window, frame.width, frame.height)))
    general_settings.append(ui.Selector('audio_mode', audio, selection=audio.audio_modes))
    general_settings.append(ui.Selector('detection_mapping_mode',
                                        g_pool,
                                        label='detection & mapping mode',
                                        setter=set_detection_mapping_mode,
                                        selection=['2d', '3d']))
    general_settings.append(ui.Switch('eye0_process',
                                      label='Detect eye 0',
                                      setter=lambda alive: start_stop_eye(0, alive),
                                      getter=lambda: eyes_are_alive[0].value))
    general_settings.append(ui.Switch('eye1_process',
                                      label='Detect eye 1',
                                      setter=lambda alive: start_stop_eye(1, alive),
                                      getter=lambda: eyes_are_alive[1].value))
>>>>>>> f81dc5c0

    selector_label = "Select to load"
    labels = [p.__name__.replace('_', ' ') for p in user_launchable_plugins]
    user_launchable_plugins.insert(0, selector_label)
    labels.insert(0, selector_label)
    general_settings.append(ui.Selector('Open plugin',
                                        selection=user_launchable_plugins,
                                        labels=labels,
                                        setter=open_plugin,
                                        getter=lambda: selector_label))

    general_settings.append(ui.Info_Text('Capture Version: {}'.format(g_pool.version)))

    g_pool.quickbar = ui.Stretching_Menu('Quick Bar', (0, 100), (120, -100))

    g_pool.capture_source_menu = ui.Growing_Menu('Capture Source')

    g_pool.calibration_menu = ui.Growing_Menu('Calibration')
    g_pool.capture_selector_menu = ui.Growing_Menu('Capture Selection')

    g_pool.sidebar.append(general_settings)
    g_pool.sidebar.append(g_pool.capture_selector_menu)
    g_pool.sidebar.append(g_pool.capture_source_menu)
    g_pool.sidebar.append(g_pool.calibration_menu)

    g_pool.gui.append(g_pool.sidebar)
    g_pool.gui.append(g_pool.quickbar)

<<<<<<< HEAD
    #plugins that are loaded based on user settings from previous session
    g_pool.plugins = Plugin_List(g_pool,plugin_by_name,session_settings.get('loaded_plugins',default_plugins))
    assert g_pool.capture

    #We add the calibration menu selector, after a calibration has been added:
    g_pool.calibration_menu.insert(0,ui.Selector(
                        'active_calibration_plugin',
                        getter=lambda: g_pool.active_calibration_plugin.__class__,
                        selection = calibration_plugins,
                        labels = [p.__name__.replace('_',' ') for p in calibration_plugins],
                        setter= open_plugin,label='Method'
                                ))

    #We add the capture selection menu, after a manager has been added:
    g_pool.capture_selector_menu.insert(0,ui.Selector(
                            'capture_manager',
                            setter    = open_plugin,
                            getter    = lambda: g_pool.capture_manager.__class__,
                            selection = manager_classes,
                            labels    = [b.gui_name for b in manager_classes],
                            label     = 'Manager'
                        ))
=======
    # plugins that are loaded based on user settings from previous session
    g_pool.plugins = Plugin_List(g_pool, plugin_by_name, session_settings.get('loaded_plugins', default_plugins))

    # We add the calibration menu selector, after a calibration has been added:
    g_pool.calibration_menu.insert(0, ui.Selector('active_calibration_plugin',
                                                  getter=lambda: g_pool.active_calibration_plugin.__class__,
                                                  labels=[p.__name__.replace('_', ' ') for p in calibration_plugins],
                                                  selection=calibration_plugins,
                                                  setter=open_plugin,
                                                  label='Method'))

    # We add the capture selection menu, after a manager has been added:
    g_pool.capture_selector_menu.insert(0, ui.Selector('capture_manager',
                                                       getter=lambda: g_pool.capture_manager.__class__,
                                                       labels=[b.gui_name for b in manager_classes],
                                                       selection=manager_classes,
                                                       setter=open_plugin,
                                                       label='Manager'))
>>>>>>> f81dc5c0

    # Register callbacks main_window
    glfw.glfwSetFramebufferSizeCallback(main_window, on_resize)
    glfw.glfwSetWindowIconifyCallback(main_window, on_iconify)
    glfw.glfwSetKeyCallback(main_window, on_key)
    glfw.glfwSetCharCallback(main_window, on_char)
    glfw.glfwSetMouseButtonCallback(main_window, on_button)
    glfw.glfwSetCursorPosCallback(main_window, on_pos)
    glfw.glfwSetScrollCallback(main_window, on_scroll)

    # gl_state settings
    gl_utils.basic_gl_setup()
    g_pool.image_tex = Named_Texture()
    # refresh speed settings
    glfw.glfwSwapInterval(0)

    # trigger setup of window and gl sizes
    on_resize(main_window, *glfw.glfwGetFramebufferSize(main_window))

    # now the we have  aproper window we can load the last gui configuration
    g_pool.gui.configuration = session_settings.get('ui_config', {})

    # set up performace graphs:
    pid = os.getpid()
    ps = psutil.Process(pid)
    ts = g_pool.get_timestamp()

    cpu_graph = graph.Bar_Graph()
    cpu_graph.pos = (20, 130)
    cpu_graph.update_fn = ps.cpu_percent
    cpu_graph.update_rate = 5
    cpu_graph.label = 'CPU %0.1f'

    fps_graph = graph.Bar_Graph()
    fps_graph.pos = (140, 130)
    fps_graph.update_rate = 5
    fps_graph.label = "%0.0f FPS"

    pupil0_graph = graph.Bar_Graph(max_val=1.0)
    pupil0_graph.pos = (260, 130)
    pupil0_graph.update_rate = 5
    pupil0_graph.label = "id0 conf: %0.2f"
    pupil1_graph = graph.Bar_Graph(max_val=1.0)
    pupil1_graph.pos = (380, 130)
    pupil1_graph.update_rate = 5
    pupil1_graph.label = "id1 conf: %0.2f"
    pupil_graphs = pupil0_graph, pupil1_graph

    if session_settings.get('eye1_process_alive', False):
        launch_eye_process(1, delay=0.6)
    if session_settings.get('eye0_process_alive', True):
        launch_eye_process(0, delay=0.3)

    ipc_pub.notify({'subject': 'world_process.started'})
    logger.warning('Process started.')

    # Event loop
    while not glfw.glfwWindowShouldClose(main_window):

        # fetch newest notifications
        new_notifications = []
        while notify_sub.new_data:
            t, n = notify_sub.recv()
            new_notifications.append(n)

        # notify each plugin if there are new notifications:
        for n in new_notifications:
            handle_notifications(n)
            g_pool.capture.on_notify(n)
            for p in g_pool.plugins:
                p.on_notify(n)

<<<<<<< HEAD

        #a dictionary that allows plugins to post and read events
=======
        # Get an image from the grabber
        try:
            frame = g_pool.capture.get_frame()
        except StreamError as e:
            prev_settings = g_pool.capture.settings
            g_pool.capture.deinit_gui()
            g_pool.capture.cleanup()
            g_pool.capture = None
            prev_settings['info_text'] = "'{}' disconnected.".format(prev_settings['name'])
            g_pool.capture = Fake_Source(g_pool, **prev_settings)
            g_pool.capture.init_gui()
            ipc_pub.notify({'subject': 'recording.should_stop'})
            logger.error("Error getting frame. Falling back to Fake source.")
            logger.debug("Caught error: {}".format(e))
            sleep(.2)
            continue
        except EndofVideoFileError:
            logger.warning("Video file is done. Rewinding")
            g_pool.capture.seek_to_frame(0)
            continue

        # update performace graphs
        t = frame.timestamp
        dt, ts = t - ts, t
        try:
            fps_graph.add(1. / dt)
        except ZeroDivisionError:
            pass
        cpu_graph.update()

        # a dictionary that allows plugins to post and read events
>>>>>>> f81dc5c0
        events = {}
        # report time between now and the last loop interation
        events['dt'] = get_dt()

<<<<<<< HEAD
        # allow each Plugin to do its work.
        for p in g_pool.plugins:
            p.recent_events(events)
=======
        recent_pupil_data = []
        recent_gaze_data = []

        while pupil_sub.new_data:
            t, p = pupil_sub.recv()
            pupil_graphs[p['id']].add(p['confidence'])
            recent_pupil_data.append(p)
            new_gaze_data = g_pool.active_gaze_mapping_plugin.on_pupil_datum(p)
            for g in new_gaze_data:
                gaze_pub.send('gaze', g)
            recent_gaze_data += new_gaze_data

        events['pupil_positions'] = recent_pupil_data
        events['gaze_positions'] = recent_gaze_data

        # allow each Plugin to do its work.
        for p in g_pool.plugins:
            p.update(frame, events)
>>>>>>> f81dc5c0

        # check if a plugin need to be destroyed
        g_pool.plugins.clean()

<<<<<<< HEAD

        #update performace graphs
        if 'frame' in events:
            t = events["frame"].timestamp
            dt,ts = t-ts,t
            try:
                fps_graph.add(1./dt)
            except ZeroDivisionError:
                pass
        for p in events["pupil_positions"]: pupil_graphs[p['id']].add(p['confidence'])
        cpu_graph.update()

        #send new events to ipc:
        del events['pupil_positions'] #already on the wire
        del events['gaze_positions']  #send earlier
        if 'frame' in events:
            del events['frame']  #send explicity with frame publisher
        del events['dt']  #no need to send this
        for topic,data in events.iteritems():
=======
        # send new events to ipc:
        del events['pupil_positions']  # already on the wire
        del events['gaze_positions']  # send earlier in this loop
        del events['dt']  # no need to send this
        for topic, data in events.items():
>>>>>>> f81dc5c0
            assert(isinstance(data, (list, tuple)))
            for d in data:
                ipc_pub.send(topic, d)


        glfw.glfwMakeContextCurrent(main_window)
<<<<<<< HEAD

        # render visual feedback from loaded plugins
        if is_window_visible(main_window):
=======
        if gl_utils.is_window_visible(main_window):
            g_pool.image_tex.update_from_frame(frame)
            gl_utils.glFlush()
        gl_utils.make_coord_system_norm_based()
        g_pool.image_tex.draw()
        gl_utils.make_coord_system_pixel_based((frame.height, frame.width, 3))
        # render visual feedback from loaded plugins

        if gl_utils.is_window_visible(main_window):
>>>>>>> f81dc5c0
            g_pool.capture.gl_display()
            for p in g_pool.plugins:
                p.gl_display()

            graph.push_view()
            fps_graph.draw()
            cpu_graph.draw()
            pupil0_graph.draw()
            pupil1_graph.draw()
            graph.pop_view()
            g_pool.gui.update()
            glfw.glfwSwapBuffers(main_window)
        glfw.glfwPollEvents()

    glfw.glfwRestoreWindow(main_window)  # need to do this for windows os
    session_settings['loaded_plugins'] = g_pool.plugins.get_initializers()
    session_settings['gui_scale'] = g_pool.gui.scale
    session_settings['ui_config'] = g_pool.gui.configuration
    session_settings['window_size'] = glfw.glfwGetWindowSize(main_window)
    session_settings['window_position'] = glfw.glfwGetWindowPos(main_window)
    session_settings['version'] = g_pool.version
    session_settings['eye0_process_alive'] = eyes_are_alive[0].value
    session_settings['eye1_process_alive'] = eyes_are_alive[1].value
    session_settings['detection_mapping_mode'] = g_pool.detection_mapping_mode
    session_settings['audio_mode'] = audio.audio_mode
    session_settings.close()

    # de-init all running plugins
    for p in g_pool.plugins:
        p.alive = False
    g_pool.plugins.clean()
    g_pool.gui.terminate()
    glfw.glfwDestroyWindow(main_window)
    glfw.glfwTerminate()

    g_pool.capture.deinit_gui()

    # shut down eye processes:
    stop_eye_process(0)
    stop_eye_process(1)

    logger.info("Process shutting down.")
    ipc_pub.notify({'subject': 'world_process.stopped'})

    # shut down launcher
    n = {'subject': 'launcher_process.should_stop'}
    ipc_pub.notify(n)
    zmq_ctx.destroy()


def world_profiled(timebase, eyes_are_alive, ipc_pub_url, ipc_sub_url,
                   ipc_push_url, user_dir, version):
    import cProfile
    import subprocess
    import os
    from world import world
    cProfile.runctx("world(timebase, eyes_are_alive, ipc_pub_url,ipc_sub_url,ipc_push_url,user_dir,version)",
                    {'timebase': timebase, 'eyes_are_alive': eyes_are_alive, 'ipc_pub_url': ipc_pub_url,
                     'ipc_sub_url': ipc_sub_url, 'ipc_push_url': ipc_push_url, 'user_dir': user_dir,
                     'version': version}, locals(), "world.pstats")
    loc = os.path.abspath(__file__).rsplit('pupil_src', 1)
    gprof2dot_loc = os.path.join(
        loc[0], 'pupil_src', 'shared_modules', 'gprof2dot.py')
    subprocess.call("python " + gprof2dot_loc + " -f pstats world.pstats | dot -Tpng -o world_cpu_time.png", shell=True)
    print("created cpu time graph for world process. Please check out the png next to the world.py file")<|MERGE_RESOLUTION|>--- conflicted
+++ resolved
@@ -59,15 +59,9 @@
 
     # zmq ipc setup
     zmq_ctx = zmq.Context()
-<<<<<<< HEAD
     ipc_pub = zmq_tools.Msg_Dispatcher(zmq_ctx,ipc_push_url)
     notify_sub = zmq_tools.Msg_Receiver(zmq_ctx,ipc_sub_url,topics=('notify',))
-=======
-    ipc_pub = zmq_tools.Msg_Dispatcher(zmq_ctx, ipc_push_url)
-    gaze_pub = zmq_tools.Msg_Streamer(zmq_ctx, ipc_pub_url)
-    pupil_sub = zmq_tools.Msg_Receiver(zmq_ctx, ipc_sub_url, topics=('pupil',))
-    notify_sub = zmq_tools.Msg_Receiver(zmq_ctx, ipc_sub_url, topics=('notify',))
->>>>>>> f81dc5c0
+
 
     # log setup
     logging.getLogger("OpenGL").setLevel(logging.ERROR)
@@ -79,18 +73,10 @@
 
     # display
     import glfw
-<<<<<<< HEAD
-    from pyglui import ui,graph,cygl,__version__ as pyglui_version
+    from pyglui import ui, graph, cygl, __version__ as pyglui_version
     assert pyglui_version >= '1.2'
     from pyglui.cygl.utils import Named_Texture
-    from gl_utils import basic_gl_setup,adjust_gl_view,is_window_visible
-
-=======
-    from pyglui import ui, graph, cygl, __version__ as pyglui_version
-    assert pyglui_version >= '1.0'
-    from pyglui.cygl.utils import Named_Texture
     import gl_utils
->>>>>>> f81dc5c0
 
     # monitoring
     import psutil
@@ -103,12 +89,6 @@
     logger.info('Application Version: {}'.format(version))
     logger.info('System Info: {}'.format(get_system_info()))
 
-<<<<<<< HEAD
-=======
-    # video sources
-    from video_capture import InitialisationError, StreamError, Fake_Source, EndofVideoFileError, source_classes, manager_classes
-    source_by_name = {src.class_name(): src for src in source_classes}
->>>>>>> f81dc5c0
     import audio
 
     # trigger pupil detector cpp build:
@@ -137,13 +117,8 @@
         scroll_factor = 10.0
         window_position_default = (0, 0)
     elif platform.system() == 'Windows':
-<<<<<<< HEAD
         scroll_factor = 10.0
-        window_position_default = (8,31)
-=======
-        scroll_factor = 1.0
         window_position_default = (8, 31)
->>>>>>> f81dc5c0
     else:
         scroll_factor = 1.0
         window_position_default = (0, 0)
@@ -167,11 +142,18 @@
     g_pool.get_timestamp = get_timestamp
     g_pool.get_now = get_time_monotonic
 
-<<<<<<< HEAD
-
     #manage plugins
     runtime_plugins = import_runtime_plugins(os.path.join(g_pool.user_dir,'plugins'))
-    user_launchable_plugins = [Pupil_Groups,Frame_Publisher,Show_Calibration,Pupil_Remote,Time_Sync,Surface_Tracker,Annotation_Capture,Log_History,Fixation_Detector_3D]+runtime_plugins
+    user_launchable_plugins = [ Pupil_Groups,
+                                Frame_Publisher,
+                                Show_Calibration,
+                                Pupil_Remote,
+                                Time_Sync,
+                                Surface_Tracker,
+                                Annotation_Capture,
+                                Log_History,
+                                Fixation_Detector_3D]
+    user_launchable_plugins += runtime_plugins
     system_plugins  = [Log_Display,Display_Recent_Gaze,Recorder,Pupil_Data_Relay]
     plugin_by_index =  system_plugins+user_launchable_plugins+calibration_plugins+gaze_mapping_plugins+manager_classes+source_classes
     plugin_by_name = {p.__name__:p for p in plugin_by_index}
@@ -182,28 +164,17 @@
         'frame_rate': 30
     }
 
-    default_plugins = [("UVC_Source",default_capture_settings),('Pupil_Data_Relay',{}),('UVC_Manager',{}),('Log_Display',{}),('Dummy_Gaze_Mapper',{}),('Display_Recent_Gaze',{}), ('Screen_Marker_Calibration',{}),('Recorder',{}),('Pupil_Remote',{}),('Fixation_Detector_3D',{})]
-
-=======
-    # manage plugins
-    runtime_plugins = import_runtime_plugins(
-        os.path.join(g_pool.user_dir, 'plugins'))
-    user_launchable_plugins = [Pupil_Groups, Frame_Publisher,
-                               Pupil_Remote, Time_Sync, Surface_Tracker,
-                               Annotation_Capture, Log_History,
-                               Fixation_Detector_3D] + runtime_plugins
-    system_plugins = [Log_Display, Display_Recent_Gaze, Recorder]
-    plugin_by_index = system_plugins + user_launchable_plugins + calibration_plugins + gaze_mapping_plugins + manager_classes
-    name_by_index = [p.__name__ for p in plugin_by_index]
-    plugin_by_name = dict(zip(name_by_index, plugin_by_index))
-    default_plugins = [('UVC_Manager', {}),
-                       ('Log_Display', {}),
-                       ('Dummy_Gaze_Mapper', {}),
-                       ('Display_Recent_Gaze', {}),
-                       ('Screen_Marker_Calibration', {}),
-                       ('Recorder', {}),
-                       ('Pupil_Remote', {})]
->>>>>>> f81dc5c0
+    default_plugins = [ ("UVC_Source",default_capture_settings),
+                        ('Pupil_Data_Relay',{}),
+                        ('UVC_Manager',{}),
+                        ('Log_Display',{}),
+                        ('Dummy_Gaze_Mapper',{}),
+                        ('Display_Recent_Gaze',{}),
+                        ('Screen_Marker_Calibration',{}),
+                        ('Recorder',{}),
+                        ('Pupil_Remote',{}),
+                        ('Fixation_Detector_3D',{})
+                      ]
 
     # Callback functions
     def on_resize(window, w, h):
@@ -227,14 +198,9 @@
     def on_button(window, button, action, mods):
         g_pool.gui.update_button(button, action, mods)
         pos = glfw.glfwGetCursorPos(window)
-<<<<<<< HEAD
-        pos = normalize(pos,glfw.glfwGetWindowSize(main_window))
-        pos = denormalize(pos,g_pool.capture.frame_size) # Position in img pixels
-=======
         pos = normalize(pos, glfw.glfwGetWindowSize(main_window))
         # Position in img pixels
         pos = denormalize(pos, (frame.img.shape[1], frame.img.shape[0]))
->>>>>>> f81dc5c0
         for p in g_pool.plugins:
             p.on_click(pos, button, action)
 
@@ -257,25 +223,6 @@
     if session_settings.get("version", VersionFormat('0.0')) < g_pool.version:
         logger.info("Session setting are from older version of this app. I will not use those.")
         session_settings.clear()
-
-<<<<<<< HEAD
-=======
-    # Initialize capture
-    default_settings = {
-        'source_class_name': 'UVC_Source',
-        'preferred_names': ["Pupil Cam1 ID2", "Logitech Camera", "(046d:081d)","C510", "B525", "C525", "C615", "C920", "C930e"],
-        'frame_size': (1280, 720),
-        'frame_rate': 30
-    }
-    settings = session_settings.get('capture_settings', default_settings)
-    try:
-        cap = source_by_name[settings['source_class_name']](g_pool, **settings)
-    except (KeyError, InitialisationError) as e:
-        if isinstance(e, KeyError):
-            logger.warning(
-                'Incompatible capture setting encountered. Falling back to fake source.')
-        cap = Fake_Source(g_pool, **settings)
->>>>>>> f81dc5c0
 
     g_pool.iconified = False
     g_pool.detection_mapping_mode = session_settings.get('detection_mapping_mode', '3d')
@@ -342,18 +289,10 @@
 
     # window and gl setup
     glfw.glfwInit()
-<<<<<<< HEAD
     width,height = session_settings.get('window_size',(1280,720))
     main_window = glfw.glfwCreateWindow(width,height, "World")
     window_pos = session_settings.get('window_position',window_position_default)
     glfw.glfwSetWindowPos(main_window,window_pos[0],window_pos[1])
-=======
-    width, height = session_settings.get('window_size', cap.frame_size)
-    main_window = glfw.glfwCreateWindow(width, height, "World")
-    window_pos = session_settings.get(
-        'window_position', window_position_default)
-    glfw.glfwSetWindowPos(main_window, window_pos[0], window_pos[1])
->>>>>>> f81dc5c0
     glfw.glfwMakeContextCurrent(main_window)
     cygl.utils.init()
     g_pool.main_window = main_window
@@ -363,32 +302,25 @@
     g_pool.gui.scale = session_settings.get('gui_scale', 1)
     g_pool.sidebar = ui.Scrolling_Menu("Settings", pos=(-350, 0), size=(0, 0), header_pos='left')
     general_settings = ui.Growing_Menu('General')
-<<<<<<< HEAD
     general_settings.append(ui.Slider('scale',g_pool.gui, setter=set_scale,step = .05,min=1.,max=2.5,label='Interface size'))
     general_settings.append(ui.Button('Reset window size',lambda: glfw.glfwSetWindowSize(main_window,g_pool.capture.frame_size[0],g_pool.capture.frame_size[1])) )
     general_settings.append(ui.Selector('audio_mode',audio,selection=audio.audio_modes))
-    general_settings.append(ui.Selector('detection_mapping_mode',g_pool,label='detection & mapping mode',setter=set_detection_mapping_mode,selection=['2d','3d']))
-    general_settings.append(ui.Switch('eye0_process',label='Detect eye 0',setter=lambda alive: start_stop_eye(0,alive),getter=lambda: eyes_are_alive[0].value ))
-    general_settings.append(ui.Switch('eye1_process',label='Detect eye 1',setter=lambda alive: start_stop_eye(1,alive),getter=lambda: eyes_are_alive[1].value ))
-=======
-    general_settings.append(ui.Slider('scale', g_pool.gui, setter=set_scale, step=.05, min=1., max=2.5, label='Interface size'))
-    general_settings.append(ui.Button('Reset window size', lambda: glfw.glfwSetWindowSize(main_window, frame.width, frame.height)))
-    general_settings.append(ui.Selector('audio_mode', audio, selection=audio.audio_modes))
     general_settings.append(ui.Selector('detection_mapping_mode',
                                         g_pool,
                                         label='detection & mapping mode',
                                         setter=set_detection_mapping_mode,
-                                        selection=['2d', '3d']))
+                                        selection=['2d','3d']
+                                    ))
     general_settings.append(ui.Switch('eye0_process',
-                                      label='Detect eye 0',
-                                      setter=lambda alive: start_stop_eye(0, alive),
-                                      getter=lambda: eyes_are_alive[0].value))
+                                        label='Detect eye 0',
+                                        setter=lambda alive: start_stop_eye(0,alive),
+                                        getter=lambda: eyes_are_alive[0].value
+                                    ))
     general_settings.append(ui.Switch('eye1_process',
-                                      label='Detect eye 1',
-                                      setter=lambda alive: start_stop_eye(1, alive),
-                                      getter=lambda: eyes_are_alive[1].value))
->>>>>>> f81dc5c0
-
+                                        label='Detect eye 1',
+                                        setter=lambda alive: start_stop_eye(1,alive),
+                                        getter=lambda: eyes_are_alive[1].value
+                                    ))
     selector_label = "Select to load"
     labels = [p.__name__.replace('_', ' ') for p in user_launchable_plugins]
     user_launchable_plugins.insert(0, selector_label)
@@ -416,10 +348,8 @@
     g_pool.gui.append(g_pool.sidebar)
     g_pool.gui.append(g_pool.quickbar)
 
-<<<<<<< HEAD
-    #plugins that are loaded based on user settings from previous session
-    g_pool.plugins = Plugin_List(g_pool,plugin_by_name,session_settings.get('loaded_plugins',default_plugins))
-    assert g_pool.capture
+    # plugins that are loaded based on user settings from previous session
+    g_pool.plugins = Plugin_List(g_pool, plugin_by_name, session_settings.get('loaded_plugins', default_plugins))
 
     #We add the calibration menu selector, after a calibration has been added:
     g_pool.calibration_menu.insert(0,ui.Selector(
@@ -439,26 +369,6 @@
                             labels    = [b.gui_name for b in manager_classes],
                             label     = 'Manager'
                         ))
-=======
-    # plugins that are loaded based on user settings from previous session
-    g_pool.plugins = Plugin_List(g_pool, plugin_by_name, session_settings.get('loaded_plugins', default_plugins))
-
-    # We add the calibration menu selector, after a calibration has been added:
-    g_pool.calibration_menu.insert(0, ui.Selector('active_calibration_plugin',
-                                                  getter=lambda: g_pool.active_calibration_plugin.__class__,
-                                                  labels=[p.__name__.replace('_', ' ') for p in calibration_plugins],
-                                                  selection=calibration_plugins,
-                                                  setter=open_plugin,
-                                                  label='Method'))
-
-    # We add the capture selection menu, after a manager has been added:
-    g_pool.capture_selector_menu.insert(0, ui.Selector('capture_manager',
-                                                       getter=lambda: g_pool.capture_manager.__class__,
-                                                       labels=[b.gui_name for b in manager_classes],
-                                                       selection=manager_classes,
-                                                       setter=open_plugin,
-                                                       label='Manager'))
->>>>>>> f81dc5c0
 
     # Register callbacks main_window
     glfw.glfwSetFramebufferSizeCallback(main_window, on_resize)
@@ -531,75 +441,19 @@
             for p in g_pool.plugins:
                 p.on_notify(n)
 
-<<<<<<< HEAD
 
         #a dictionary that allows plugins to post and read events
-=======
-        # Get an image from the grabber
-        try:
-            frame = g_pool.capture.get_frame()
-        except StreamError as e:
-            prev_settings = g_pool.capture.settings
-            g_pool.capture.deinit_gui()
-            g_pool.capture.cleanup()
-            g_pool.capture = None
-            prev_settings['info_text'] = "'{}' disconnected.".format(prev_settings['name'])
-            g_pool.capture = Fake_Source(g_pool, **prev_settings)
-            g_pool.capture.init_gui()
-            ipc_pub.notify({'subject': 'recording.should_stop'})
-            logger.error("Error getting frame. Falling back to Fake source.")
-            logger.debug("Caught error: {}".format(e))
-            sleep(.2)
-            continue
-        except EndofVideoFileError:
-            logger.warning("Video file is done. Rewinding")
-            g_pool.capture.seek_to_frame(0)
-            continue
-
-        # update performace graphs
-        t = frame.timestamp
-        dt, ts = t - ts, t
-        try:
-            fps_graph.add(1. / dt)
-        except ZeroDivisionError:
-            pass
-        cpu_graph.update()
-
-        # a dictionary that allows plugins to post and read events
->>>>>>> f81dc5c0
         events = {}
         # report time between now and the last loop interation
         events['dt'] = get_dt()
 
-<<<<<<< HEAD
         # allow each Plugin to do its work.
         for p in g_pool.plugins:
             p.recent_events(events)
-=======
-        recent_pupil_data = []
-        recent_gaze_data = []
-
-        while pupil_sub.new_data:
-            t, p = pupil_sub.recv()
-            pupil_graphs[p['id']].add(p['confidence'])
-            recent_pupil_data.append(p)
-            new_gaze_data = g_pool.active_gaze_mapping_plugin.on_pupil_datum(p)
-            for g in new_gaze_data:
-                gaze_pub.send('gaze', g)
-            recent_gaze_data += new_gaze_data
-
-        events['pupil_positions'] = recent_pupil_data
-        events['gaze_positions'] = recent_gaze_data
-
-        # allow each Plugin to do its work.
-        for p in g_pool.plugins:
-            p.update(frame, events)
->>>>>>> f81dc5c0
 
         # check if a plugin need to be destroyed
         g_pool.plugins.clean()
 
-<<<<<<< HEAD
 
         #update performace graphs
         if 'frame' in events:
@@ -618,39 +472,17 @@
         if 'frame' in events:
             del events['frame']  #send explicity with frame publisher
         del events['dt']  #no need to send this
-        for topic,data in events.iteritems():
-=======
-        # send new events to ipc:
-        del events['pupil_positions']  # already on the wire
-        del events['gaze_positions']  # send earlier in this loop
-        del events['dt']  # no need to send this
-        for topic, data in events.items():
->>>>>>> f81dc5c0
+        for topic,data in events.items():
             assert(isinstance(data, (list, tuple)))
             for d in data:
                 ipc_pub.send(topic, d)
 
-
         glfw.glfwMakeContextCurrent(main_window)
-<<<<<<< HEAD
-
         # render visual feedback from loaded plugins
         if is_window_visible(main_window):
-=======
-        if gl_utils.is_window_visible(main_window):
-            g_pool.image_tex.update_from_frame(frame)
-            gl_utils.glFlush()
-        gl_utils.make_coord_system_norm_based()
-        g_pool.image_tex.draw()
-        gl_utils.make_coord_system_pixel_based((frame.height, frame.width, 3))
-        # render visual feedback from loaded plugins
-
-        if gl_utils.is_window_visible(main_window):
->>>>>>> f81dc5c0
             g_pool.capture.gl_display()
             for p in g_pool.plugins:
                 p.gl_display()
-
             graph.push_view()
             fps_graph.draw()
             cpu_graph.draw()
